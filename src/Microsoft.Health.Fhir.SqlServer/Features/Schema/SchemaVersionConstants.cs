--- conflicted
+++ resolved
@@ -8,13 +8,9 @@
     public static class SchemaVersionConstants
     {
         public const int Min = (int)SchemaVersion.V4;
-        public const int Max = (int)SchemaVersion.V8;
+        public const int Max = (int)SchemaVersion.V9;
         public const int SearchParameterStatusSchemaVersion = (int)SchemaVersion.V6;
-<<<<<<< HEAD
-        public const int SupportForReferencesWithMissingTypeVersion = (int)SchemaVersion.V8;
-=======
         public const int SupportForReferencesWithMissingTypeVersion = (int)SchemaVersion.V7;
         public const int SearchParameterHashSchemaVersion = (int)SchemaVersion.V8;
->>>>>>> b8198016
     }
 }