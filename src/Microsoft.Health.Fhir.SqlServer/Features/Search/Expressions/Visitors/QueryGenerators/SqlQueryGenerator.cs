﻿// -------------------------------------------------------------------------------------------------
// Copyright (c) Microsoft Corporation. All rights reserved.
// Licensed under the MIT License (MIT). See LICENSE in the repo root for license information.
// -------------------------------------------------------------------------------------------------

using System;
using System.Collections.Generic;
using System.Globalization;
using System.Linq;
using EnsureThat;
using Microsoft.Health.Fhir.Core.Features;
using Microsoft.Health.Fhir.Core.Features.Search;
using Microsoft.Health.Fhir.Core.Features.Search.Expressions;
using Microsoft.Health.Fhir.SqlServer.Features.Schema;
using Microsoft.Health.Fhir.SqlServer.Features.Schema.Model;
using Microsoft.Health.Fhir.SqlServer.Features.Storage;
using Microsoft.Health.SqlServer;
using Microsoft.Health.SqlServer.Features.Schema;
using Microsoft.Health.SqlServer.Features.Storage;

namespace Microsoft.Health.Fhir.SqlServer.Features.Search.Expressions.Visitors.QueryGenerators
{
    internal class SqlQueryGenerator : DefaultSqlExpressionVisitor<SearchOptions, object>
    {
        private string _cteMainSelect; // This is represents the CTE that is the main selector for use with includes
        private List<string> _includeCteIds;
        private Dictionary<string, List<string>> _includeLimitCtesByResourceType; // ctes of each include value, by their resource type

        // Include:iterate may be applied on results from multiple ctes
        private List<string> _includeFromCteIds;

        private int _curFromCteIndex = -1;
        private readonly SqlSearchType _searchType;
        private readonly string _searchParameterHash;
        private int _tableExpressionCounter = -1;
        private SqlRootExpression _rootExpression;
        private readonly SchemaInformation _schemaInfo;
        private bool _sortVisited = false;
        private HashSet<int> _cteToLimit = new HashSet<int>();

        public SqlQueryGenerator(
            IndentedStringBuilder sb,
            SqlQueryParameterManager parameters,
            SqlServerFhirModel model,
            SqlSearchType searchType,
            SchemaInformation schemaInfo,
            string searchParameterHash)
        {
            EnsureArg.IsNotNull(sb, nameof(sb));
            EnsureArg.IsNotNull(parameters, nameof(parameters));
            EnsureArg.IsNotNull(model, nameof(model));
            EnsureArg.IsNotNull(schemaInfo, nameof(schemaInfo));

            StringBuilder = sb;
            Parameters = parameters;
            Model = model;
            _searchType = searchType;
            _schemaInfo = schemaInfo;
            _searchParameterHash = searchParameterHash;
        }

        public IndentedStringBuilder StringBuilder { get; }

        public SqlQueryParameterManager Parameters { get; }

        public SqlServerFhirModel Model { get; }

        public override object VisitSqlRoot(SqlRootExpression expression, SearchOptions context)
        {
            if (!(context is SearchOptions searchOptions))
            {
                throw new ArgumentException($"Argument should be of type {nameof(SearchOptions)}", nameof(context));
            }

            _rootExpression = expression;

            if (expression.SearchParamTableExpressions.Count > 0)
            {
                if (expression.ResourceTableExpressions.Count > 0)
                {
                    throw new InvalidOperationException("Expected no predicates on the Resource table because of the presence of TableExpressions");
                }

                StringBuilder.Append("WITH ");

                StringBuilder.AppendDelimited($",{Environment.NewLine}", expression.SearchParamTableExpressions, (sb, tableExpression) =>
                {
                    sb.Append(TableExpressionName(++_tableExpressionCounter)).AppendLine(" AS").AppendLine("(");

                    using (sb.Indent())
                    {
                        tableExpression.AcceptVisitor(this, context);
                    }

                    sb.Append(")");
                });

                StringBuilder.AppendLine();
            }

            string resourceTableAlias = "r";
            bool selectingFromResourceTable;
            var (searchParamInfo, sortOrder) = searchOptions.Sort.Count == 0 ? default : searchOptions.Sort[0];

            if (searchOptions.CountOnly)
            {
                if (expression.SearchParamTableExpressions.Count > 0)
                {
                    // The last CTE has all the surrogate IDs that match the results.
                    // We just need to count those and don't need to join with the Resource table
                    selectingFromResourceTable = false;
                    StringBuilder.AppendLine("SELECT COUNT(DISTINCT Sid1)");
                }
                else
                {
                    // We will be counting over the Resource table.
                    selectingFromResourceTable = true;
                    StringBuilder.AppendLine("SELECT COUNT(*)");
                }
            }
            else
            {
                selectingFromResourceTable = true;

                // DISTINCT is used since different ctes may return the same resources due to _include and _include:iterate search parameters
                StringBuilder.Append("SELECT DISTINCT ");

                if (expression.SearchParamTableExpressions.Count == 0)
                {
                    StringBuilder.Append("TOP (").Append(Parameters.AddParameter(context.MaxItemCount + 1)).Append(") ");
                }

                StringBuilder.Append(VLatest.Resource.ResourceTypeId, resourceTableAlias).Append(", ")
                    .Append(VLatest.Resource.ResourceId, resourceTableAlias).Append(", ")
                    .Append(VLatest.Resource.Version, resourceTableAlias).Append(", ")
                    .Append(VLatest.Resource.IsDeleted, resourceTableAlias).Append(", ")
                    .Append(VLatest.Resource.ResourceSurrogateId, resourceTableAlias).Append(", ")
                    .Append(VLatest.Resource.RequestMethod, resourceTableAlias).Append(", ");

                // If there's a table expression, use the previously selected bit, otherwise everything in the select is considered a match
                StringBuilder.Append(expression.SearchParamTableExpressions.Count > 0 ? "CAST(IsMatch AS bit) AS IsMatch, " : "CAST(1 AS bit) AS IsMatch, ");
                StringBuilder.Append(expression.SearchParamTableExpressions.Count > 0 ? "CAST(IsPartial AS bit) AS IsPartial, " : "CAST(0 AS bit) AS IsPartial, ");

                StringBuilder.Append(VLatest.Resource.IsRawResourceMetaSet, resourceTableAlias).Append(", ");

                if (_schemaInfo.Current >= SchemaVersionConstants.SearchParameterHashSchemaVersion)
                {
                    StringBuilder.Append(VLatest.Resource.SearchParamHash, resourceTableAlias).Append(", ");
                }

                StringBuilder.Append(VLatest.Resource.RawResource, resourceTableAlias);
                if (searchParamInfo != null && searchParamInfo.Code != KnownQueryParameterNames.LastUpdated)
                {
                    StringBuilder.Append(", ").Append(TableExpressionName(_tableExpressionCounter)).Append(".SortValue");
                }

                StringBuilder.AppendLine();
            }

            if (selectingFromResourceTable)
            {
                StringBuilder.Append("FROM ").Append(VLatest.Resource).Append(" ").Append(resourceTableAlias);

                if (expression.SearchParamTableExpressions.Count == 0 &&
                    !_searchType.HasFlag(SqlSearchType.History) &&
                    expression.ResourceTableExpressions.Any(e => e.AcceptVisitor(ExpressionContainsParameterVisitor.Instance, SearchParameterNames.ResourceType)) &&
                    !expression.ResourceTableExpressions.Any(e => e.AcceptVisitor(ExpressionContainsParameterVisitor.Instance, SearchParameterNames.Id)))
                {
                    // If this is a simple search over a resource type (like GET /Observation)
                    // make sure the optimizer does not decide to do a scan on the clustered index, since we have an index specifically for this common case
                    StringBuilder.Append(" WITH(INDEX(").Append(VLatest.Resource.IX_Resource_ResourceTypeId_ResourceSurrgateId).AppendLine("))");
                }
                else
                {
                    StringBuilder.AppendLine();
                }

                if (expression.SearchParamTableExpressions.Count > 0)
                {
                    StringBuilder.AppendLine().Append("INNER JOIN ").AppendLine(TableExpressionName(_tableExpressionCounter));
                    StringBuilder.Append("ON ").Append(VLatest.Resource.ResourceSurrogateId, resourceTableAlias).Append(" = ").Append(TableExpressionName(_tableExpressionCounter)).AppendLine(".Sid1");
                }

                using (var delimitedClause = StringBuilder.BeginDelimitedWhereClause())
                {
                    foreach (var denormalizedPredicate in expression.ResourceTableExpressions)
                    {
                        delimitedClause.BeginDelimitedElement();
                        denormalizedPredicate.AcceptVisitor(ResourceTableSearchParameterQueryGenerator.Instance, GetContext());
                    }

                    if (expression.SearchParamTableExpressions.Count == 0)
                    {
                        AppendHistoryClause(delimitedClause);
                        AppendDeletedClause(delimitedClause);
                        AppendSearchParameterHashClause(delimitedClause);
                    }
                }

                if (!searchOptions.CountOnly)
                {
                    StringBuilder.Append("ORDER BY ");
                    if (searchParamInfo == null || searchParamInfo.Code == KnownQueryParameterNames.LastUpdated)
                    {
                        StringBuilder
                            .Append(VLatest.Resource.ResourceSurrogateId, resourceTableAlias).Append(" ")
                            .AppendLine(sortOrder == SortOrder.Ascending ? "ASC" : "DESC");
                    }
                    else
                    {
                        StringBuilder
                            .Append($"{TableExpressionName(_tableExpressionCounter)}.SortValue ")
                            .Append(sortOrder == SortOrder.Ascending ? "ASC" : "DESC").Append(", ")
                            .Append(VLatest.Resource.ResourceSurrogateId, resourceTableAlias).AppendLine(" ASC ");
                    }
                }
            }
            else
            {
                // this is selecting only from the last CTE (for a count)
                StringBuilder.Append("FROM ").AppendLine(TableExpressionName(_tableExpressionCounter));
            }

            StringBuilder.Append("OPTION(RECOMPILE)");

            return null;
        }

        private static string TableExpressionName(int id) => "cte" + id;

        private bool IsInSortMode(SearchOptions context) => context.Sort != null && context.Sort.Count > 0 && _sortVisited;

        public override object VisitTable(SearchParamTableExpression searchParamTableExpression, SearchOptions context)
        {
            const string referenceSourceTableAlias = "refSource";
            const string referenceTargetResourceTableAlias = "refTarget";

            switch (searchParamTableExpression.Kind)
            {
                case SearchParamTableExpressionKind.Normal:
                    HandleTableKindNormal(searchParamTableExpression, context);
                    break;

                case SearchParamTableExpressionKind.Concatenation:
                    StringBuilder.Append("SELECT * FROM ").AppendLine(TableExpressionName(_tableExpressionCounter - 1));
                    StringBuilder.AppendLine("UNION ALL");

                    goto case SearchParamTableExpressionKind.Normal;

                case SearchParamTableExpressionKind.All:
                    HandleTableKindAll(searchParamTableExpression);
                    break;

                case SearchParamTableExpressionKind.NotExists:
                    HandleTableKindNotExists(searchParamTableExpression, context);
                    break;

                case SearchParamTableExpressionKind.Top:
                    HandleTableKindTop(context);
                    break;

                case SearchParamTableExpressionKind.Chain:
                    HandleTableKindChain(searchParamTableExpression, referenceSourceTableAlias, referenceTargetResourceTableAlias);
                    break;

                case SearchParamTableExpressionKind.Include:
                    HandleTableKindInclude(searchParamTableExpression, context, referenceSourceTableAlias, referenceTargetResourceTableAlias);
                    break;

                case SearchParamTableExpressionKind.IncludeLimit:
                    HandleTableKindIncludeLimit(context);
                    break;

                case SearchParamTableExpressionKind.IncludeUnionAll:
                    HandleTableKindIncludeUnionAll(context);
                    break;

                case SearchParamTableExpressionKind.Sort:
                    HandleTableKindSort(searchParamTableExpression, context);
                    break;

                default:
                    throw new ArgumentOutOfRangeException(searchParamTableExpression.Kind.ToString());
            }

            return null;
        }

        private void HandleTableKindNormal(SearchParamTableExpression searchParamTableExpression, SearchOptions context)
        {
            if (searchParamTableExpression.ChainLevel == 0)
            {
                int predecessorIndex = FindRestrictingPredecessorTableExpressionIndex();

                // if this is not sort mode or if it is the first cte
                if (!IsInSortMode(context) || predecessorIndex < 0)
                {
                    StringBuilder.Append("SELECT ").Append(VLatest.Resource.ResourceSurrogateId, null).AppendLine(" AS Sid1")
                        .Append("FROM ").AppendLine(searchParamTableExpression.QueryGenerator.Table);
                }
                else
                {
                    // we are in sort mode and we need to join with previous cte to propagate the SortValue
                    var cte = TableExpressionName(predecessorIndex);
                    StringBuilder.Append("SELECT ").Append(VLatest.Resource.ResourceSurrogateId, null).Append(" AS Sid1, ")
                        .Append(cte).AppendLine(".SortValue")
                        .Append("FROM ").AppendLine(searchParamTableExpression.QueryGenerator.Table)
                        .Append("INNER JOIN ").AppendLine(cte);

                    using (var delimited = StringBuilder.BeginDelimitedOnClause())
                    {
                        delimited.BeginDelimitedElement().Append(VLatest.Resource.ResourceSurrogateId, null).Append(" = ").Append(cte).Append(".Sid1");
                    }
                }
            }
            else
            {
                StringBuilder.Append("SELECT Sid1, ").Append(VLatest.Resource.ResourceSurrogateId, null).AppendLine(" AS Sid2")
                    .Append("FROM ").AppendLine(searchParamTableExpression.QueryGenerator.Table)
                    .Append("INNER JOIN ").AppendLine(TableExpressionName(FindRestrictingPredecessorTableExpressionIndex()));

                using (var delimited = StringBuilder.BeginDelimitedOnClause())
                {
                    delimited.BeginDelimitedElement().Append(VLatest.Resource.ResourceSurrogateId, null).Append(" = ").Append("Sid2");
                }
            }

            using (var delimited = StringBuilder.BeginDelimitedWhereClause())
            {
                AppendHistoryClause(delimited);

                if (searchParamTableExpression.ChainLevel == 0 && !IsInSortMode(context))
                {
                    // if chainLevel > 0 or if in sort mode, the intersection is already handled in the JOIN
                    AppendIntersectionWithPredecessor(delimited, searchParamTableExpression);
                }

                if (searchParamTableExpression.Predicate != null)
                {
                    delimited.BeginDelimitedElement();
                    searchParamTableExpression.Predicate.AcceptVisitor(searchParamTableExpression.QueryGenerator, GetContext());
                }
            }
        }

        private void HandleTableKindAll(SearchParamTableExpression searchParamTableExpression)
        {
            StringBuilder.Append("SELECT ").Append(VLatest.Resource.ResourceSurrogateId, null).AppendLine(" AS Sid1")
                        .Append("FROM ").AppendLine(VLatest.Resource);

            using (var delimited = StringBuilder.BeginDelimitedWhereClause())
            {
                AppendHistoryClause(delimited);
                AppendDeletedClause(delimited);
                if (searchParamTableExpression.Predicate != null)
                {
                    delimited.BeginDelimitedElement();
                    searchParamTableExpression.Predicate?.AcceptVisitor(ResourceTableSearchParameterQueryGenerator.Instance, GetContext());
                }
            }
        }

        private void HandleTableKindNotExists(SearchParamTableExpression searchParamTableExpression, SearchOptions context)
        {
            StringBuilder.Append("SELECT Sid1");
            StringBuilder.AppendLine(IsInSortMode(context) ? ", SortValue" : string.Empty);
            StringBuilder.Append("FROM ").AppendLine(TableExpressionName(_tableExpressionCounter - 1));
            StringBuilder.AppendLine("WHERE Sid1 NOT IN").AppendLine("(");

            using (StringBuilder.Indent())
            {
                StringBuilder.Append("SELECT ").AppendLine(VLatest.Resource.ResourceSurrogateId, null)
                    .Append("FROM ").AppendLine(searchParamTableExpression.QueryGenerator.Table);
                using (var delimited = StringBuilder.BeginDelimitedWhereClause())
                {
                    AppendHistoryClause(delimited);

                    delimited.BeginDelimitedElement();
                    searchParamTableExpression.Predicate.AcceptVisitor(searchParamTableExpression.QueryGenerator, GetContext());
                }
            }

            StringBuilder.AppendLine(")");
        }

        private void HandleTableKindTop(SearchOptions context)
        {
            var (paramInfo, sortOrder) = context.Sort.Count == 0 ? default : context.Sort[0];
            var tableExpressionName = TableExpressionName(_tableExpressionCounter - 1);
            var sortExpression = (paramInfo == null || paramInfo.Code == KnownQueryParameterNames.LastUpdated) ? null : $"{tableExpressionName}.SortValue";

            // Everything in the top expression is considered a match
            StringBuilder.Append("SELECT DISTINCT TOP (").Append(Parameters.AddParameter(context.MaxItemCount + 1)).Append(") Sid1, 1 AS IsMatch, 0 AS IsPartial ")
                .AppendLine(sortExpression == null ? string.Empty : $", {sortExpression}")
                .Append("FROM ").AppendLine(tableExpressionName)
                .AppendLine($"ORDER BY {(sortExpression == null ? string.Empty : $"{sortExpression} {(sortOrder == SortOrder.Ascending ? "ASC" : "DESC")}, ")} Sid1 {((sortExpression != null || sortOrder == SortOrder.Ascending) ? "ASC" : "DESC")}");

            // For any includes, the source of the resource surrogate ids to join on is saved
            _cteMainSelect = TableExpressionName(_tableExpressionCounter);
        }

        private void HandleTableKindChain(
            SearchParamTableExpression searchParamTableExpression,
            string referenceSourceTableAlias,
            string referenceTargetResourceTableAlias)
        {
            var chainedExpression = (SqlChainLinkExpression)searchParamTableExpression.Predicate;

            StringBuilder.Append("SELECT ");
            if (searchParamTableExpression.ChainLevel == 1)
            {
                StringBuilder.Append(VLatest.ReferenceSearchParam.ResourceSurrogateId, referenceSourceTableAlias).Append(" AS ").Append(chainedExpression.Reversed ? "Sid2" : "Sid1").Append(", ");
            }
            else
            {
                StringBuilder.Append("Sid1, ");
            }

            StringBuilder.Append(VLatest.Resource.ResourceSurrogateId, chainedExpression.Reversed && searchParamTableExpression.ChainLevel > 1 ? referenceSourceTableAlias : referenceTargetResourceTableAlias).Append(" AS ").AppendLine(chainedExpression.Reversed && searchParamTableExpression.ChainLevel == 1 ? "Sid1 " : "Sid2 ")
                .Append("FROM ").Append(VLatest.ReferenceSearchParam).Append(' ').AppendLine(referenceSourceTableAlias)
                .Append("INNER JOIN ").Append(VLatest.Resource).Append(' ').AppendLine(referenceTargetResourceTableAlias);

            using (var delimited = StringBuilder.BeginDelimitedOnClause())
            {
                delimited.BeginDelimitedElement().Append(VLatest.ReferenceSearchParam.ReferenceResourceTypeId, referenceSourceTableAlias)
                    .Append(" = ").Append(VLatest.Resource.ResourceTypeId, referenceTargetResourceTableAlias);

                delimited.BeginDelimitedElement().Append(VLatest.ReferenceSearchParam.ReferenceResourceId, referenceSourceTableAlias)
                    .Append(" = ").Append(VLatest.Resource.ResourceId, referenceTargetResourceTableAlias);
            }

            // For reverse chaining, if there is a parameter on the _id search parameter, we need another join to get the resource ID of the reference source (all we have is the surrogate ID at this point)

            bool expressionOnTargetHandledBySecondJoin = chainedExpression.ExpressionOnTarget != null && chainedExpression.Reversed && chainedExpression.ExpressionOnTarget.AcceptVisitor(ExpressionContainsParameterVisitor.Instance, SearchParameterNames.Id);

            if (expressionOnTargetHandledBySecondJoin)
            {
                const string referenceSourceResourceTableAlias = "refSourceResource";

                StringBuilder.Append("INNER JOIN ").Append(VLatest.Resource).Append(' ').AppendLine(referenceSourceResourceTableAlias);

                using (var delimited = StringBuilder.BeginDelimitedOnClause())
                {
                    delimited.BeginDelimitedElement().Append(VLatest.ReferenceSearchParam.ResourceSurrogateId, referenceSourceTableAlias)
                        .Append(" = ").Append(VLatest.Resource.ResourceSurrogateId, referenceSourceResourceTableAlias);

                    delimited.BeginDelimitedElement();
                    chainedExpression.ExpressionOnTarget.AcceptVisitor(ResourceTableSearchParameterQueryGenerator.Instance, GetContext(referenceSourceResourceTableAlias));
                }
            }

            if (searchParamTableExpression.ChainLevel > 1)
            {
                StringBuilder.Append("INNER JOIN ").AppendLine(TableExpressionName(FindRestrictingPredecessorTableExpressionIndex()));

                using (var delimited = StringBuilder.BeginDelimitedOnClause())
                {
                    delimited.BeginDelimitedElement().Append(VLatest.Resource.ResourceSurrogateId, chainedExpression.Reversed ? referenceTargetResourceTableAlias : referenceSourceTableAlias).Append(" = ").Append("Sid2");
                }
            }

            using (var delimited = StringBuilder.BeginDelimitedWhereClause())
            {
                delimited.BeginDelimitedElement().Append(VLatest.ReferenceSearchParam.SearchParamId, referenceSourceTableAlias)
                    .Append(" = ").Append(Parameters.AddParameter(VLatest.ReferenceSearchParam.SearchParamId, Model.GetSearchParamId(chainedExpression.ReferenceSearchParameter.Url)));

                AppendHistoryClause(delimited, referenceTargetResourceTableAlias);
                AppendHistoryClause(delimited, referenceSourceTableAlias);

                delimited.BeginDelimitedElement().Append(VLatest.ReferenceSearchParam.ResourceTypeId, referenceSourceTableAlias)
                    .Append(" IN (")
                    .Append(string.Join(", ", chainedExpression.ResourceTypes.Select(x => Parameters.AddParameter(VLatest.ReferenceSearchParam.ResourceTypeId, Model.GetResourceTypeId(x)))))
                    .Append(")");

                delimited.BeginDelimitedElement().Append(VLatest.ReferenceSearchParam.ReferenceResourceTypeId, referenceSourceTableAlias)
                    .Append(" IN (")
                    .Append(string.Join(", ", chainedExpression.TargetResourceTypes.Select(x => Parameters.AddParameter(VLatest.ReferenceSearchParam.ReferenceResourceTypeId, Model.GetResourceTypeId(x)))))
                    .Append(")");

                if (searchParamTableExpression.ChainLevel == 1)
                {
                    // if > 1, the intersection is handled by the JOIN
                    AppendIntersectionWithPredecessor(delimited, searchParamTableExpression, chainedExpression.Reversed ? referenceTargetResourceTableAlias : referenceSourceTableAlias);
                }

                if (chainedExpression.ExpressionOnTarget != null && !expressionOnTargetHandledBySecondJoin)
                {
                    delimited.BeginDelimitedElement();
                    chainedExpression.ExpressionOnTarget?.AcceptVisitor(ResourceTableSearchParameterQueryGenerator.Instance, GetContext(chainedExpression.Reversed ? referenceSourceTableAlias : referenceTargetResourceTableAlias));
                }

                if (chainedExpression.ExpressionOnSource != null)
                {
                    delimited.BeginDelimitedElement();
                    chainedExpression.ExpressionOnSource.AcceptVisitor(ResourceTableSearchParameterQueryGenerator.Instance, GetContext(chainedExpression.Reversed ? referenceTargetResourceTableAlias : referenceSourceTableAlias));
                }
            }
        }

        private void HandleTableKindInclude(
            SearchParamTableExpression searchParamTableExpression,
            SearchOptions context,
            string referenceSourceTableAlias,
            string referenceTargetResourceTableAlias)
        {
            var includeExpression = (IncludeExpression)searchParamTableExpression.Predicate;

            _includeCteIds = _includeCteIds ?? new List<string>();
            _includeLimitCtesByResourceType = _includeLimitCtesByResourceType ?? new Dictionary<string, List<string>>();
            _includeFromCteIds = _includeFromCteIds ?? new List<string>();

            StringBuilder.Append("SELECT DISTINCT ");

            if (includeExpression.Reversed)
            {
                // In case its revinclude, we limit the number of returned items as the resultset size is potentially
                // unbounded. we ask for +1 so in the limit expression we know if to mark at truncated...
                StringBuilder.Append("TOP (").Append(Parameters.AddParameter(context.IncludeCount + 1)).Append(") ");
            }

            var table = !includeExpression.Reversed ? referenceTargetResourceTableAlias : referenceSourceTableAlias;
            StringBuilder.Append(VLatest.Resource.ResourceSurrogateId, table);
            StringBuilder.AppendLine(" AS Sid1, 0 AS IsMatch ");

            StringBuilder.Append("FROM ").Append(VLatest.ReferenceSearchParam).Append(' ').AppendLine(referenceSourceTableAlias)
                .Append("INNER JOIN ").Append(VLatest.Resource).Append(' ').AppendLine(referenceTargetResourceTableAlias);

            using (var delimited = StringBuilder.BeginDelimitedOnClause())
            {
                delimited.BeginDelimitedElement().Append(VLatest.ReferenceSearchParam.ReferenceResourceTypeId, referenceSourceTableAlias)
                    .Append(" = ").Append(VLatest.Resource.ResourceTypeId, referenceTargetResourceTableAlias);

                delimited.BeginDelimitedElement().Append(VLatest.ReferenceSearchParam.ReferenceResourceId, referenceSourceTableAlias)
                    .Append(" = ").Append(VLatest.Resource.ResourceId, referenceTargetResourceTableAlias);
            }

            using (var delimited = StringBuilder.BeginDelimitedWhereClause())
            {
                if (!includeExpression.WildCard)
                {
                    delimited.BeginDelimitedElement().Append(VLatest.ReferenceSearchParam.SearchParamId, referenceSourceTableAlias)
                        .Append(" = ").Append(Parameters.AddParameter(VLatest.ReferenceSearchParam.SearchParamId, Model.GetSearchParamId(includeExpression.ReferenceSearchParameter.Url)));

                    if (includeExpression.TargetResourceType != null)
                    {
                        delimited.BeginDelimitedElement().Append(VLatest.ReferenceSearchParam.ReferenceResourceTypeId, referenceSourceTableAlias)
                            .Append(" = ").Append(Parameters.AddParameter(VLatest.ReferenceSearchParam.ReferenceResourceTypeId, Model.GetResourceTypeId(includeExpression.TargetResourceType)));
                    }
                }

                AppendHistoryClause(delimited, referenceTargetResourceTableAlias);
                AppendHistoryClause(delimited, referenceSourceTableAlias);

                table = !includeExpression.Reversed ? referenceSourceTableAlias : referenceTargetResourceTableAlias;

                // For RevIncludeIterate we expect to have a TargetType specified if the target reference can be of multiple types
                var resourceIds = includeExpression.ResourceTypes.Select(x => Model.GetResourceTypeId(x)).ToArray();
                if (includeExpression.Reversed && includeExpression.Iterate)
                {
                    if (includeExpression.TargetResourceType != null)
                    {
                        resourceIds = new[] { Model.GetResourceTypeId(includeExpression.TargetResourceType) };
                    }
                    else if (includeExpression.ReferenceSearchParameter?.TargetResourceTypes?.Count > 0)
                    {
                        resourceIds = new[] { Model.GetResourceTypeId(includeExpression.ReferenceSearchParameter.TargetResourceTypes.ToList().First()) };
                    }
                }

                delimited.BeginDelimitedElement().Append(VLatest.ReferenceSearchParam.ResourceTypeId, table)
                    .Append(" IN (")
                    .Append(string.Join(", ", resourceIds))
                    .Append(")");

                // Get FROM ctes
                string fromCte = _cteMainSelect;
                if (includeExpression.Iterate)
                {
                    // Include Iterate
                    if (!includeExpression.Reversed)
                    {
                        // _include:iterate may appear without a preceding _include, in case of circular reference
                        // On that case, the fromCte is _cteMainSelect
                        if (TryGetIncludeCtes(includeExpression.SourceResourceType, out _includeFromCteIds))
                        {
                            fromCte = _includeFromCteIds[++_curFromCteIndex];
                        }
                    }

                    // RevInclude Iterate
                    else
                    {
                        if (includeExpression.TargetResourceType != null)
                        {
                            if (TryGetIncludeCtes(includeExpression.TargetResourceType, out _includeFromCteIds))
                            {
                                fromCte = _includeFromCteIds[++_curFromCteIndex];
                            }
                        }
                        else if (includeExpression.ReferenceSearchParameter?.TargetResourceTypes != null)
                        {
                            // Assumes TargetResourceTypes is of length 1. Otherwise, a BadRequest would have been thrown earlier for _revinclude:iterate
                            List<string> fromCtes;
                            var targetType = includeExpression.ReferenceSearchParameter.TargetResourceTypes[0];

                            if (TryGetIncludeCtes(targetType, out fromCtes))
                            {
                                _includeFromCteIds.AddRange(fromCtes);
                            }

                            _includeFromCteIds = _includeFromCteIds.Distinct().ToList();
                            fromCte = _includeFromCteIds.Count > 0 ? _includeFromCteIds[++_curFromCteIndex] : fromCte;
                        }
                    }
                }

                if (includeExpression.Reversed)
                {
                    delimited.BeginDelimitedElement().Append(VLatest.ReferenceSearchParam.ResourceTypeId, referenceSourceTableAlias)
                        .Append(" = ").Append(Parameters.AddParameter(VLatest.ReferenceSearchParam.ResourceTypeId, Model.GetResourceTypeId(includeExpression.SourceResourceType)));
                }

                // Limit the join to the main select CTE.
                // The main select will have max+1 items in the result set to account for paging, so we only want to join using the max amount.
                if (!includeExpression.Iterate)
                {
                    delimited.BeginDelimitedElement().Append(VLatest.Resource.ResourceSurrogateId, table)
                        .Append(" IN (SELECT TOP(")
                        .Append(Parameters.AddParameter(context.MaxItemCount))
                        .Append(") Sid1 FROM ").Append(fromCte).Append(")");
                }
                else
                {
                    delimited.BeginDelimitedElement().Append(VLatest.Resource.ResourceSurrogateId, table)
                        .Append(" IN (SELECT Sid1 FROM ").Append(fromCte).Append(")");
                }
            }

            if (includeExpression.Reversed)
            {
                // mark that this cte is a reverse one, meaning we need to add another items limitation
                // cte on top of it
                _cteToLimit.Add(_tableExpressionCounter);
            }

            // Update target reference cte dictionary
            var curLimitCte = TableExpressionName(_tableExpressionCounter + 1);

            // Add current cte limit to the dictionary
            if (includeExpression.Reversed)
            {
                AddIncludeLimitCte(includeExpression.SourceResourceType, curLimitCte);
            }
            else
            {
                // Not reversed and a specific target type is provided as the 3rd part of include value
                if (includeExpression.TargetResourceType != null)
                {
                    AddIncludeLimitCte(includeExpression.TargetResourceType, curLimitCte);
                }
                else if (includeExpression.ReferenceSearchParameter != null)
                {
                    includeExpression.ReferenceSearchParameter.TargetResourceTypes?.ToList().ForEach(t => AddIncludeLimitCte(t, curLimitCte));
                }
            }

            // Handle Multiple Results sets to include from
            if (_includeFromCteIds?.Count > 1 && _curFromCteIndex >= 0 && _curFromCteIndex < _includeFromCteIds.Count - 1)
            {
                StringBuilder.Append($"),{Environment.NewLine}");

                // If it's not the last result set, append a new IncludeLimit cte, since IncludeLimitCte was not created for the current cte
                if (_curFromCteIndex < _includeFromCteIds?.Count - 1)
                {
                    var cteToLimit = TableExpressionName(_tableExpressionCounter);
                    WriteIncludeLimitCte(cteToLimit, context);
                }

                // Generate CTE to include from the additional result sets
                StringBuilder.Append(TableExpressionName(++_tableExpressionCounter)).AppendLine(" AS").AppendLine("(");
                searchParamTableExpression.AcceptVisitor(this, context);
            }
            else
            {
                _curFromCteIndex = -1;

                if (includeExpression.WildCard)
                {
                    includeExpression.ReferencedTypes?.ToList().ForEach(t => AddIncludeLimitCte(t, curLimitCte));
                }
            }
        }

        private void HandleTableKindIncludeLimit(SearchOptions context)
        {
            StringBuilder.Append("SELECT DISTINCT ");

            // TODO - https://github.com/microsoft/fhir-server/issues/1309 (limit for _include also)
            var isRev = _cteToLimit.Contains(_tableExpressionCounter - 1);
            if (isRev)
            {
                // the related cte is a reverse include, limit the number of returned items and count to
                // see if we are over the threshold (to produce a warning to the client)
                StringBuilder.Append("TOP (").Append(Parameters.AddParameter(context.IncludeCount)).Append(") ");
            }

            StringBuilder.Append("Sid1, IsMatch, ");

            if (isRev)
            {
                StringBuilder.Append("CASE WHEN count(*) over() > ")
                    .Append(Parameters.AddParameter(context.IncludeCount))
                    .AppendLine(" THEN 1 ELSE 0 END AS IsPartial ");
            }
            else
            {
                // if forward, just mark as not partial
                StringBuilder.AppendLine("0 AS IsPartial ");
            }

            StringBuilder.Append("FROM ").AppendLine(TableExpressionName(_tableExpressionCounter - 1));

            // the 'original' include cte is not in the union, but this new layer is instead
            _includeCteIds.Add(TableExpressionName(_tableExpressionCounter));
        }

        private void HandleTableKindIncludeUnionAll(SearchOptions context)
        {
            StringBuilder.Append("SELECT Sid1, IsMatch, IsPartial ");
            var (supportedSortParam, _) = context.Sort.Count == 0 ? default : context.Sort[0];

<<<<<<< HEAD
                    if (searchParamInfo.Type == ValueSets.SearchParamType.Date)
                    {
                        sortColumnName = VLatest.DateTimeSearchParam.StartDateTime;
                    }
                    else if (searchParamInfo.Type == ValueSets.SearchParamType.String)
                    {
                        sortColumnName = VLatest.StringSearchParam.Text;
                    }

                    if (continuationToken != null)
                    {
                        DateTime dateSortValue;
                        if (DateTime.TryParseExact(continuationToken.SortValue, "o", null, DateTimeStyles.None, out dateSortValue))
                        {
                            sortValue = dateSortValue;
                        }
                    }
=======
            // In union, any valid sort param is ok, except _lastUpdated, which gets a special treatment.
            bool supportedSortParamExists = supportedSortParam != null && supportedSortParam.Code != KnownQueryParameterNames.LastUpdated;
            if (supportedSortParamExists)
            {
                StringBuilder.AppendLine(", SortValue");
            }
            else
            {
                StringBuilder.AppendLine();
            }

            StringBuilder.Append("FROM ").AppendLine(_cteMainSelect);
>>>>>>> a3fe5440

            foreach (var includeCte in _includeCteIds)
            {
                StringBuilder.AppendLine("UNION ALL");
                StringBuilder.Append("SELECT Sid1, IsMatch, IsPartial");
                if (supportedSortParamExists)
                {
                    StringBuilder.AppendLine(", NULL as SortValue ");
                }
                else
                {
                    StringBuilder.AppendLine();
                }

                StringBuilder.Append("FROM ").AppendLine(includeCte);
            }
        }

        private void HandleTableKindSort(SearchParamTableExpression searchParamTableExpression, SearchOptions context)
        {
            if (searchParamTableExpression.ChainLevel != 0)
            {
                throw new InvalidOperationException("Multiple chain level is not possible.");
            }

            var (searchParamInfo, searchSort) = context.Sort.Count == 0 ? default : context.Sort[0];
            var continuationToken = ContinuationToken.FromString(context.ContinuationToken);
            object sortValue = null;
            Health.SqlServer.Features.Schema.Model.Column sortColumnName = default(Health.SqlServer.Features.Schema.Model.Column);

            if (searchParamInfo.Type == ValueSets.SearchParamType.Date)
            {
                sortColumnName = VLatest.DateTimeSearchParam.StartDateTime;

                if (continuationToken != null)
                {
                    DateTime dateSortValue;
                    if (DateTime.TryParseExact(continuationToken.SortValue, "o", null, DateTimeStyles.None, out dateSortValue))
                    {
                        sortValue = dateSortValue;
                    }
                }
            }

            if (!string.IsNullOrEmpty(sortColumnName) && searchParamTableExpression.QueryGenerator != null)
            {
                StringBuilder.Append("SELECT ").Append(VLatest.Resource.ResourceSurrogateId, null).Append(" AS Sid1, ")
                    .Append(sortColumnName, null).AppendLine(" as SortValue")
                    .Append("FROM ").AppendLine(searchParamTableExpression.QueryGenerator.Table);

                using (var delimited = StringBuilder.BeginDelimitedWhereClause())
                {
                    AppendHistoryClause(delimited);

                    if (searchParamTableExpression.Predicate != null)
                    {
                        delimited.BeginDelimitedElement();
                        searchParamTableExpression.Predicate.AcceptVisitor(searchParamTableExpression.QueryGenerator, GetContext());
                    }

                    // if continuation token exists, add it to the query
                    if (continuationToken != null)
                    {
                        var sortOperand = searchSort == SortOrder.Ascending ? ">" : "<";

                        delimited.BeginDelimitedElement();
                        StringBuilder.Append("((").Append(sortColumnName, null).Append($" = ").Append(Parameters.AddParameter(sortColumnName, sortValue));
                        StringBuilder.Append(" AND ").Append(VLatest.Resource.ResourceSurrogateId, null).Append($" > ").Append(Parameters.AddParameter(VLatest.Resource.ResourceSurrogateId, continuationToken.ResourceSurrogateId)).Append(")");
                        StringBuilder.Append(" OR ").Append(sortColumnName, null).Append($" {sortOperand} ").Append(Parameters.AddParameter(sortColumnName, sortValue)).AppendLine(")");
                    }

                    AppendIntersectionWithPredecessor(delimited, searchParamTableExpression);
                }
            }

            _sortVisited = true;
        }

        private void WriteIncludeLimitCte(string cteToLimit, SearchOptions context)
        {
            StringBuilder.Append(TableExpressionName(++_tableExpressionCounter)).AppendLine(" AS").AppendLine("(");

            // the related cte is a reverse include, limit the number of returned items and count to
            // see if we are over the threshold (to produce a warning to the client)
            StringBuilder.Append("SELECT DISTINCT ");
            StringBuilder.Append("TOP (").Append(Parameters.AddParameter(context.IncludeCount)).Append(") ");

            StringBuilder.Append("Sid1, IsMatch, ");
            StringBuilder.Append("CASE WHEN count(*) over() > ")
                .Append(Parameters.AddParameter(context.IncludeCount))
                .AppendLine(" THEN 1 ELSE 0 END AS IsPartial ");

            StringBuilder.Append("FROM ").AppendLine(cteToLimit);
            StringBuilder.Append($"),{Environment.NewLine}");

            // the 'original' include cte is not in the union, but this new layer is instead
            _includeCteIds.Add(TableExpressionName(_tableExpressionCounter));
        }

        private SearchParameterQueryGeneratorContext GetContext(string tableAlias = null)
        {
            return new SearchParameterQueryGeneratorContext(StringBuilder, Parameters, Model, tableAlias);
        }

        private void AppendIntersectionWithPredecessor(IndentedStringBuilder.DelimitedScope delimited, SearchParamTableExpression searchParamTableExpression, string tableAlias = null)
        {
            int predecessorIndex = FindRestrictingPredecessorTableExpressionIndex();

            if (predecessorIndex >= 0)
            {
                delimited.BeginDelimitedElement();

                string columnToSelect = (searchParamTableExpression.Kind == SearchParamTableExpressionKind.Chain ? searchParamTableExpression.ChainLevel - 1 : searchParamTableExpression.ChainLevel) == 0 ? "Sid1" : "Sid2";

                StringBuilder.Append(VLatest.Resource.ResourceSurrogateId, tableAlias).Append(" IN (SELECT ").Append(columnToSelect)
                    .Append(" FROM ").Append(TableExpressionName(predecessorIndex)).Append(")");
            }
        }

        private int FindRestrictingPredecessorTableExpressionIndex()
        {
            int FindImpl(int currentIndex)
            {
                SearchParamTableExpression currentSearchParamTableExpression = _rootExpression.SearchParamTableExpressions[currentIndex];
                switch (currentSearchParamTableExpression.Kind)
                {
                    case SearchParamTableExpressionKind.NotExists:
                    case SearchParamTableExpressionKind.Normal:
                    case SearchParamTableExpressionKind.Chain:
                    case SearchParamTableExpressionKind.Top:
                        return currentIndex - 1;
                    case SearchParamTableExpressionKind.Concatenation:
                        return FindImpl(currentIndex - 1);
                    case SearchParamTableExpressionKind.Sort:
                        return currentIndex - 1;
                    default:
                        throw new ArgumentOutOfRangeException(currentSearchParamTableExpression.Kind.ToString());
                }
            }

            return FindImpl(_tableExpressionCounter);
        }

        private void AppendDeletedClause(in IndentedStringBuilder.DelimitedScope delimited, string tableAlias = null)
        {
            if (!_searchType.HasFlag(SqlSearchType.History))
            {
                delimited.BeginDelimitedElement().Append(VLatest.Resource.IsDeleted, tableAlias).Append(" = 0");
            }
        }

        private void AppendHistoryClause(in IndentedStringBuilder.DelimitedScope delimited, string tableAlias = null)
        {
            if (!_searchType.HasFlag(SqlSearchType.History))
            {
                delimited.BeginDelimitedElement();

                StringBuilder.Append(VLatest.Resource.IsHistory, tableAlias).Append(" = 0");
            }
        }

        private void AppendSearchParameterHashClause(in IndentedStringBuilder.DelimitedScope delimited, string tableAlias = null)
        {
            if (_searchType.HasFlag(SqlSearchType.Reindex))
            {
                delimited.BeginDelimitedElement();

                StringBuilder.Append("(").Append(VLatest.Resource.SearchParamHash, tableAlias).Append(" != ").Append(Parameters.AddParameter(_searchParameterHash)).Append(" OR ").Append(VLatest.Resource.SearchParamHash, tableAlias).Append(" IS NULL)");
            }
        }

        private void AddIncludeLimitCte(string resourceType, string cte)
        {
            _includeLimitCtesByResourceType ??= new Dictionary<string, List<string>>();
            List<string> ctes;
            if (!_includeLimitCtesByResourceType.TryGetValue(resourceType, out ctes))
            {
                ctes = new List<string>();
                _includeLimitCtesByResourceType.Add(resourceType, ctes);
            }

            if (!ctes.Contains(cte))
            {
                _includeLimitCtesByResourceType[resourceType].Add(cte);
            }
        }

        private bool TryGetIncludeCtes(string resourceType, out List<string> ctes)
        {
            if (_includeLimitCtesByResourceType == null)
            {
                ctes = null;
                return false;
            }

            return _includeLimitCtesByResourceType.TryGetValue(resourceType, out ctes);
        }

        /// <summary>
        /// A visitor to determine if there are any references to a search parameter in an expression.
        /// </summary>
        private class ExpressionContainsParameterVisitor : DefaultExpressionVisitor<string, bool>
        {
            public static readonly ExpressionContainsParameterVisitor Instance = new ExpressionContainsParameterVisitor();

            private ExpressionContainsParameterVisitor()
                : base((acc, curr) => acc || curr)
            {
            }

            public override bool VisitSearchParameter(SearchParameterExpression expression, string context) => string.Equals(expression.Parameter.Code, context, StringComparison.Ordinal);
        }
    }
}<|MERGE_RESOLUTION|>--- conflicted
+++ resolved
@@ -729,7 +729,48 @@
             StringBuilder.Append("SELECT Sid1, IsMatch, IsPartial ");
             var (supportedSortParam, _) = context.Sort.Count == 0 ? default : context.Sort[0];
 
-<<<<<<< HEAD
+            // In union, any valid sort param is ok, except _lastUpdated, which gets a special treatment.
+            bool supportedSortParamExists = supportedSortParam != null && supportedSortParam.Code != KnownQueryParameterNames.LastUpdated;
+            if (supportedSortParamExists)
+            {
+                StringBuilder.AppendLine(", SortValue");
+            }
+            else
+            {
+                StringBuilder.AppendLine();
+            }
+
+            StringBuilder.Append("FROM ").AppendLine(_cteMainSelect);
+
+            foreach (var includeCte in _includeCteIds)
+            {
+                StringBuilder.AppendLine("UNION ALL");
+                StringBuilder.Append("SELECT Sid1, IsMatch, IsPartial");
+                if (supportedSortParamExists)
+                {
+                    StringBuilder.AppendLine(", NULL as SortValue ");
+                }
+                else
+                {
+                    StringBuilder.AppendLine();
+                }
+
+                StringBuilder.Append("FROM ").AppendLine(includeCte);
+            }
+        }
+
+        private void HandleTableKindSort(SearchParamTableExpression searchParamTableExpression, SearchOptions context)
+        {
+            if (searchParamTableExpression.ChainLevel != 0)
+            {
+                throw new InvalidOperationException("Multiple chain level is not possible.");
+            }
+
+            var (searchParamInfo, searchSort) = context.Sort.Count == 0 ? default : context.Sort[0];
+            var continuationToken = ContinuationToken.FromString(context.ContinuationToken);
+            object sortValue = null;
+            Health.SqlServer.Features.Schema.Model.Column sortColumnName = default(Health.SqlServer.Features.Schema.Model.Column);
+
                     if (searchParamInfo.Type == ValueSets.SearchParamType.Date)
                     {
                         sortColumnName = VLatest.DateTimeSearchParam.StartDateTime;
@@ -747,63 +788,6 @@
                             sortValue = dateSortValue;
                         }
                     }
-=======
-            // In union, any valid sort param is ok, except _lastUpdated, which gets a special treatment.
-            bool supportedSortParamExists = supportedSortParam != null && supportedSortParam.Code != KnownQueryParameterNames.LastUpdated;
-            if (supportedSortParamExists)
-            {
-                StringBuilder.AppendLine(", SortValue");
-            }
-            else
-            {
-                StringBuilder.AppendLine();
-            }
-
-            StringBuilder.Append("FROM ").AppendLine(_cteMainSelect);
->>>>>>> a3fe5440
-
-            foreach (var includeCte in _includeCteIds)
-            {
-                StringBuilder.AppendLine("UNION ALL");
-                StringBuilder.Append("SELECT Sid1, IsMatch, IsPartial");
-                if (supportedSortParamExists)
-                {
-                    StringBuilder.AppendLine(", NULL as SortValue ");
-                }
-                else
-                {
-                    StringBuilder.AppendLine();
-                }
-
-                StringBuilder.Append("FROM ").AppendLine(includeCte);
-            }
-        }
-
-        private void HandleTableKindSort(SearchParamTableExpression searchParamTableExpression, SearchOptions context)
-        {
-            if (searchParamTableExpression.ChainLevel != 0)
-            {
-                throw new InvalidOperationException("Multiple chain level is not possible.");
-            }
-
-            var (searchParamInfo, searchSort) = context.Sort.Count == 0 ? default : context.Sort[0];
-            var continuationToken = ContinuationToken.FromString(context.ContinuationToken);
-            object sortValue = null;
-            Health.SqlServer.Features.Schema.Model.Column sortColumnName = default(Health.SqlServer.Features.Schema.Model.Column);
-
-            if (searchParamInfo.Type == ValueSets.SearchParamType.Date)
-            {
-                sortColumnName = VLatest.DateTimeSearchParam.StartDateTime;
-
-                if (continuationToken != null)
-                {
-                    DateTime dateSortValue;
-                    if (DateTime.TryParseExact(continuationToken.SortValue, "o", null, DateTimeStyles.None, out dateSortValue))
-                    {
-                        sortValue = dateSortValue;
-                    }
-                }
-            }
 
             if (!string.IsNullOrEmpty(sortColumnName) && searchParamTableExpression.QueryGenerator != null)
             {
