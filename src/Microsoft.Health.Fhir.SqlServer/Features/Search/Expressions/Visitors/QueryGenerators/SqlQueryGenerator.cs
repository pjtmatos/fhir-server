﻿// -------------------------------------------------------------------------------------------------
// Copyright (c) Microsoft Corporation. All rights reserved.
// Licensed under the MIT License (MIT). See LICENSE in the repo root for license information.
// -------------------------------------------------------------------------------------------------

using System;
using System.Collections.Generic;
using System.Globalization;
using System.Linq;
using EnsureThat;
using Microsoft.Health.Fhir.Core.Features.Search;
using Microsoft.Health.Fhir.Core.Features.Search.Expressions;
using Microsoft.Health.Fhir.SqlServer.Features.Schema;
using Microsoft.Health.Fhir.SqlServer.Features.Schema.Model;
using Microsoft.Health.Fhir.SqlServer.Features.Storage;
using Microsoft.Health.SqlServer;
using Microsoft.Health.SqlServer.Features.Schema;
using Microsoft.Health.SqlServer.Features.Schema.Model;

namespace Microsoft.Health.Fhir.SqlServer.Features.Search.Expressions.Visitors.QueryGenerators
{
    internal class SqlQueryGenerator : DefaultSqlExpressionVisitor<SearchOptions, object>
    {
        private string _cteMainSelect; // This is represents the CTE that is the main selector for use with includes
        private List<string> _includeCteIds;
        private Dictionary<string, List<string>> _includeLimitCtesByResourceType; // ctes of each include value, by their resource type

        // Include:iterate may be applied on results from multiple ctes
        private List<string> _includeFromCteIds;

        private int _curFromCteIndex = -1;
        private readonly SqlSearchType _searchType;
        private readonly string _searchParameterHash;
        private int _tableExpressionCounter = -1;
        private SqlRootExpression _rootExpression;
        private readonly SchemaInformation _schemaInfo;
        private bool _sortVisited = false;
        private HashSet<int> _cteToLimit = new HashSet<int>();

        public SqlQueryGenerator(
            IndentedStringBuilder sb,
            HashingSqlQueryParameterManager parameters,
            ISqlServerFhirModel model,
            SqlSearchType searchType,
            SchemaInformation schemaInfo,
            string searchParameterHash)
        {
            EnsureArg.IsNotNull(sb, nameof(sb));
            EnsureArg.IsNotNull(parameters, nameof(parameters));
            EnsureArg.IsNotNull(model, nameof(model));
            EnsureArg.IsNotNull(schemaInfo, nameof(schemaInfo));

            StringBuilder = sb;
            Parameters = parameters;
            Model = model;
            _searchType = searchType;
            _schemaInfo = schemaInfo;
            _searchParameterHash = searchParameterHash;
        }

        public IndentedStringBuilder StringBuilder { get; }

        public HashingSqlQueryParameterManager Parameters { get; }

        public ISqlServerFhirModel Model { get; }

        public override object VisitSqlRoot(SqlRootExpression expression, SearchOptions context)
        {
            if (!(context is SearchOptions searchOptions))
            {
                throw new ArgumentException($"Argument should be of type {nameof(SearchOptions)}", nameof(context));
            }

            _rootExpression = expression;

            if (expression.SearchParamTableExpressions.Count > 0)
            {
                if (expression.ResourceTableExpressions.Count > 0)
                {
                    throw new InvalidOperationException("Expected no predicates on the Resource table because of the presence of TableExpressions");
                }

                StringBuilder.Append("WITH ");

                StringBuilder.AppendDelimited($",{Environment.NewLine}", expression.SearchParamTableExpressions, (sb, tableExpression) =>
                {
                    sb.Append(TableExpressionName(++_tableExpressionCounter)).AppendLine(" AS").AppendLine("(");

                    using (sb.Indent())
                    {
                        tableExpression.AcceptVisitor(this, context);
                    }

                    sb.Append(")");
                });

                StringBuilder.AppendLine();
            }

            string resourceTableAlias = "r";
            bool selectingFromResourceTable;

            bool isSpecialCaseSort = IsPrimaryKeySort(searchOptions);
            if (searchOptions.CountOnly)
            {
                if (expression.SearchParamTableExpressions.Count > 0)
                {
                    // The last CTE has all the surrogate IDs that match the results.
                    // We just need to count those and don't need to join with the Resource table
                    selectingFromResourceTable = false;
                    StringBuilder.AppendLine("SELECT COUNT(DISTINCT Sid1)");
                }
                else
                {
                    // We will be counting over the Resource table.
                    selectingFromResourceTable = true;
                    StringBuilder.AppendLine("SELECT COUNT(*)");
                }
            }
            else
            {
                selectingFromResourceTable = true;

                // DISTINCT is used since different ctes may return the same resources due to _include and _include:iterate search parameters
                StringBuilder.Append("SELECT DISTINCT ");

                if (expression.SearchParamTableExpressions.Count == 0)
                {
                    StringBuilder.Append("TOP (").Append(Parameters.AddParameter(context.MaxItemCount + 1, includeInHash: false)).Append(") ");
                }

                StringBuilder.Append(VLatest.Resource.ResourceTypeId, resourceTableAlias).Append(", ")
                    .Append(VLatest.Resource.ResourceId, resourceTableAlias).Append(", ")
                    .Append(VLatest.Resource.Version, resourceTableAlias).Append(", ")
                    .Append(VLatest.Resource.IsDeleted, resourceTableAlias).Append(", ")
                    .Append(VLatest.Resource.ResourceSurrogateId, resourceTableAlias).Append(", ")
                    .Append(VLatest.Resource.RequestMethod, resourceTableAlias).Append(", ");

                // If there's a table expression, use the previously selected bit, otherwise everything in the select is considered a match
                StringBuilder.Append(expression.SearchParamTableExpressions.Count > 0 ? "CAST(IsMatch AS bit) AS IsMatch, " : "CAST(1 AS bit) AS IsMatch, ");
                StringBuilder.Append(expression.SearchParamTableExpressions.Count > 0 ? "CAST(IsPartial AS bit) AS IsPartial, " : "CAST(0 AS bit) AS IsPartial, ");

                StringBuilder.Append(VLatest.Resource.IsRawResourceMetaSet, resourceTableAlias).Append(", ");

                if (_schemaInfo.Current >= SchemaVersionConstants.SearchParameterHashSchemaVersion)
                {
                    StringBuilder.Append(VLatest.Resource.SearchParamHash, resourceTableAlias).Append(", ");
                }

                StringBuilder.Append(VLatest.Resource.RawResource, resourceTableAlias);

                if (!isSpecialCaseSort)
                {
                    StringBuilder.Append(", ").Append(TableExpressionName(_tableExpressionCounter)).Append(".SortValue");
                }

                StringBuilder.AppendLine();
            }

            if (selectingFromResourceTable)
            {
                StringBuilder.Append("FROM ").Append(VLatest.Resource).Append(" ").Append(resourceTableAlias);

                if (_schemaInfo.Current < SchemaVersionConstants.PartitionedTables &&
                    expression.SearchParamTableExpressions.Count == 0 &&
                    !_searchType.HasFlag(SqlSearchType.History) &&
                    expression.ResourceTableExpressions.Any(e => e.AcceptVisitor(ExpressionContainsParameterVisitor.Instance, SearchParameterNames.ResourceType)) &&
                    !expression.ResourceTableExpressions.Any(e => e.AcceptVisitor(ExpressionContainsParameterVisitor.Instance, SearchParameterNames.Id)))
                {
                    // If this is a simple search over a resource type (like GET /Observation)
                    // make sure the optimizer does not decide to do a scan on the clustered index, since we have an index specifically for this common case
                    StringBuilder.Append(" WITH(INDEX(").Append(VLatest.Resource.IX_Resource_ResourceTypeId_ResourceSurrgateId).AppendLine("))");
                }
                else
                {
                    StringBuilder.AppendLine();
                }

                if (expression.SearchParamTableExpressions.Count > 0)
                {
                    StringBuilder.AppendLine().Append("INNER JOIN ").AppendLine(TableExpressionName(_tableExpressionCounter));
                    StringBuilder.Append("ON ")
                        .Append(VLatest.Resource.ResourceTypeId, resourceTableAlias).Append(" = ").Append(TableExpressionName(_tableExpressionCounter)).AppendLine(".T1 AND ")
                        .Append(VLatest.Resource.ResourceSurrogateId, resourceTableAlias).Append(" = ").Append(TableExpressionName(_tableExpressionCounter)).AppendLine(".Sid1");
                }

                using (var delimitedClause = StringBuilder.BeginDelimitedWhereClause())
                {
                    foreach (var denormalizedPredicate in expression.ResourceTableExpressions)
                    {
                        delimitedClause.BeginDelimitedElement();
                        denormalizedPredicate.AcceptVisitor(ResourceTableSearchParameterQueryGenerator.Instance, GetContext());
                    }

                    if (expression.SearchParamTableExpressions.Count == 0)
                    {
                        AppendHistoryClause(delimitedClause);
                        AppendDeletedClause(delimitedClause);
                        AppendSearchParameterHashClause(delimitedClause);
                    }
                }

                if (!searchOptions.CountOnly)
                {
                    StringBuilder.Append("ORDER BY ");

                    if (_rootExpression.SearchParamTableExpressions.Any(t => t.Kind == SearchParamTableExpressionKind.Include))
                    {
                        // ensure the matches appear before includes
                        StringBuilder.Append("IsMatch DESC, ");
                    }

                    if (isSpecialCaseSort)
                    {
                        StringBuilder.AppendDelimited(", ", searchOptions.Sort, (sb, sort) =>
                            {
                                Column column = sort.searchParameterInfo.Name switch
                                {
                                    SearchParameterNames.ResourceType => VLatest.Resource.ResourceTypeId,
                                    SearchParameterNames.LastUpdated => VLatest.Resource.ResourceSurrogateId,
                                    _ => throw new InvalidOperationException($"Unexpected sort parameter {sort.searchParameterInfo.Name}"),
                                };
                                sb.Append(column, resourceTableAlias).Append(" ").Append(sort.sortOrder == SortOrder.Ascending ? "ASC" : "DESC");
                            })
                            .AppendLine();
                    }
                    else
                    {
                        StringBuilder
                            .Append($"{TableExpressionName(_tableExpressionCounter)}.SortValue ")
                            .Append(searchOptions.Sort[0].sortOrder == SortOrder.Ascending ? "ASC" : "DESC").Append(", ")
                            .Append(VLatest.Resource.ResourceSurrogateId, resourceTableAlias).AppendLine(" ASC ");
                    }
                }
            }
            else
            {
                // this is selecting only from the last CTE (for a count)
                StringBuilder.Append("FROM ").AppendLine(TableExpressionName(_tableExpressionCounter));
            }

            if (Parameters.HasParametersToHash)
            {
                // Add a hash of (most of the) parameter values as a comment.
                // We do this to avoid re-using query plans unless two queries have
                // the same parameter values. We currently exclude from the hash parameters
                // that are related to TOP clauses or continuation tokens.
                // We can exclude more in the future.

                StringBuilder.Append("/* HASH ");
                Parameters.AppendHash(StringBuilder);
                StringBuilder.AppendLine(" */");
            }

            return null;
        }

        private static string TableExpressionName(int id) => "cte" + id;

        private bool IsInSortMode(SearchOptions context) => context.Sort != null && context.Sort.Count > 0 && _sortVisited;

        public override object VisitTable(SearchParamTableExpression searchParamTableExpression, SearchOptions context)
        {
            const string referenceSourceTableAlias = "refSource";
            const string referenceTargetResourceTableAlias = "refTarget";

            switch (searchParamTableExpression.Kind)
            {
                case SearchParamTableExpressionKind.Normal:
                    HandleTableKindNormal(searchParamTableExpression, context);
                    break;

                case SearchParamTableExpressionKind.Concatenation:
                    StringBuilder.Append("SELECT * FROM ").AppendLine(TableExpressionName(_tableExpressionCounter - 1));
                    StringBuilder.AppendLine("UNION ALL");

                    goto case SearchParamTableExpressionKind.Normal;

                case SearchParamTableExpressionKind.All:
                    HandleTableKindAll(searchParamTableExpression);
                    break;

                case SearchParamTableExpressionKind.NotExists:
                    HandleTableKindNotExists(searchParamTableExpression, context);
                    break;

                case SearchParamTableExpressionKind.Top:
                    HandleTableKindTop(context);
                    break;

                case SearchParamTableExpressionKind.Chain:
                    HandleTableKindChain(searchParamTableExpression, referenceSourceTableAlias, referenceTargetResourceTableAlias);
                    break;

                case SearchParamTableExpressionKind.Include:
                    HandleTableKindInclude(searchParamTableExpression, context, referenceSourceTableAlias, referenceTargetResourceTableAlias);
                    break;

                case SearchParamTableExpressionKind.IncludeLimit:
                    HandleTableKindIncludeLimit(context);
                    break;

                case SearchParamTableExpressionKind.IncludeUnionAll:
                    HandleTableKindIncludeUnionAll(context);
                    break;

                case SearchParamTableExpressionKind.Sort:
                    HandleTableKindSort(searchParamTableExpression, context);
                    break;

                case SearchParamTableExpressionKind.SortWithFilter:
                    HandleTableKindSortWithFilter(searchParamTableExpression, context);
                    break;

                default:
                    throw new ArgumentOutOfRangeException(searchParamTableExpression.Kind.ToString());
            }

            return null;
        }

        private void HandleTableKindNormal(SearchParamTableExpression searchParamTableExpression, SearchOptions context)
        {
            if (searchParamTableExpression.ChainLevel == 0)
            {
                int predecessorIndex = FindRestrictingPredecessorTableExpressionIndex();

                // if this is not sort mode or if it is the first cte
                if (!IsInSortMode(context) || predecessorIndex < 0)
                {
                    StringBuilder.Append("SELECT ")
                        .Append(VLatest.Resource.ResourceTypeId, null).Append(" AS T1, ")
                        .Append(VLatest.Resource.ResourceSurrogateId, null).AppendLine(" AS Sid1")
                        .Append("FROM ").AppendLine(searchParamTableExpression.QueryGenerator.Table);
                }
                else
                {
                    // we are in sort mode and we need to join with previous cte to propagate the SortValue
                    var cte = TableExpressionName(predecessorIndex);
                    StringBuilder.Append("SELECT ")
                        .Append(VLatest.Resource.ResourceTypeId, null).Append(" AS T1, ")
                        .Append(VLatest.Resource.ResourceSurrogateId, null).Append(" AS Sid1, ")
                        .Append(cte).AppendLine(".SortValue")
                        .Append("FROM ").AppendLine(searchParamTableExpression.QueryGenerator.Table)
                        .Append("INNER JOIN ").AppendLine(cte);

                    using (var delimited = StringBuilder.BeginDelimitedOnClause())
                    {
                        delimited.BeginDelimitedElement().Append(VLatest.Resource.ResourceTypeId, null).Append(" = ").Append(cte).Append(".T1");
                        delimited.BeginDelimitedElement().Append(VLatest.Resource.ResourceSurrogateId, null).Append(" = ").Append(cte).Append(".Sid1");
                    }
                }
            }
            else
            {
                StringBuilder.Append("SELECT T1, Sid1, ")
                    .Append(VLatest.Resource.ResourceTypeId, null).AppendLine(" AS T2, ")
                    .Append(VLatest.Resource.ResourceSurrogateId, null).AppendLine(" AS Sid2")
                    .Append("FROM ").AppendLine(searchParamTableExpression.QueryGenerator.Table)
                    .Append("INNER JOIN ").AppendLine(TableExpressionName(FindRestrictingPredecessorTableExpressionIndex()));

                using (var delimited = StringBuilder.BeginDelimitedOnClause())
                {
                    delimited.BeginDelimitedElement().Append(VLatest.Resource.ResourceTypeId, null).Append(" = ").Append("T2");
                    delimited.BeginDelimitedElement().Append(VLatest.Resource.ResourceSurrogateId, null).Append(" = ").Append("Sid2");
                }
            }

            using (var delimited = StringBuilder.BeginDelimitedWhereClause())
            {
                AppendHistoryClause(delimited);

                if (searchParamTableExpression.ChainLevel == 0 && !IsInSortMode(context))
                {
                    // if chainLevel > 0 or if in sort mode, the intersection is already handled in the JOIN
                    AppendIntersectionWithPredecessor(delimited, searchParamTableExpression);
                }

                if (searchParamTableExpression.Predicate != null)
                {
                    delimited.BeginDelimitedElement();
                    searchParamTableExpression.Predicate.AcceptVisitor(searchParamTableExpression.QueryGenerator, GetContext());
                }
            }
        }

        private void HandleTableKindAll(SearchParamTableExpression searchParamTableExpression)
        {
            StringBuilder.Append("SELECT ")
                .Append(VLatest.Resource.ResourceTypeId, null).Append(" AS T1, ")
                .Append(VLatest.Resource.ResourceSurrogateId, null).AppendLine(" AS Sid1")
                .Append("FROM ").AppendLine(VLatest.Resource);

            using (var delimited = StringBuilder.BeginDelimitedWhereClause())
            {
                AppendHistoryClause(delimited);
                AppendDeletedClause(delimited);
                if (searchParamTableExpression.Predicate != null)
                {
                    delimited.BeginDelimitedElement();
                    searchParamTableExpression.Predicate.AcceptVisitor(ResourceTableSearchParameterQueryGenerator.Instance, GetContext());
                }
            }
        }

        private void HandleTableKindNotExists(SearchParamTableExpression searchParamTableExpression, SearchOptions context)
        {
            StringBuilder.Append("SELECT T1, Sid1");
            StringBuilder.AppendLine(IsInSortMode(context) ? ", SortValue" : string.Empty);
            StringBuilder.Append("FROM ").AppendLine(TableExpressionName(_tableExpressionCounter - 1));
            StringBuilder.AppendLine("WHERE Sid1 NOT IN").AppendLine("(");

            using (StringBuilder.Indent())
            {
                StringBuilder.Append("SELECT ").AppendLine(VLatest.Resource.ResourceSurrogateId, null)
                    .Append("FROM ").AppendLine(searchParamTableExpression.QueryGenerator.Table);
                using (var delimited = StringBuilder.BeginDelimitedWhereClause())
                {
                    AppendHistoryClause(delimited);

                    delimited.BeginDelimitedElement();
                    searchParamTableExpression.Predicate.AcceptVisitor(searchParamTableExpression.QueryGenerator, GetContext());
                }
            }

            StringBuilder.AppendLine(")");
        }

        private void HandleTableKindTop(SearchOptions context)
        {
            var tableExpressionName = TableExpressionName(_tableExpressionCounter - 1);
            bool isSpecialCaseSort = IsPrimaryKeySort(context);
            var sortExpression = isSpecialCaseSort ? null : "SortValue";

            bool hasIncludeExpression = _rootExpression.SearchParamTableExpressions.Any(t => t.Kind == SearchParamTableExpressionKind.Include);

<<<<<<< HEAD
            // Everything in the top expression is considered a match
            string selectStatement = sortExpression == null ? "SELECT DISTINCT" : "SELECT";
            StringBuilder.Append($"{selectStatement} TOP (").Append(Parameters.AddParameter(context.MaxItemCount + 1)).Append(") Sid1, 1 AS IsMatch, 0 AS IsPartial ")
=======
            IndentedStringBuilder.IndentedScope indentedScope = default;
            if (hasIncludeExpression)
            {
                // a subsequent _include will need to join with the top context.MaxItemCount of this resultset, so we include a Row column
                StringBuilder.Append("SELECT ROW_NUMBER() OVER(");
                AppendOrderBy();
                StringBuilder.AppendLine(") AS Row, *")
                    .AppendLine("FROM")
                    .AppendLine("(");

                indentedScope = StringBuilder.Indent();
            }

            StringBuilder.Append("SELECT DISTINCT TOP (").Append(Parameters.AddParameter(context.MaxItemCount + 1, includeInHash: false)).Append(") T1, Sid1, 1 AS IsMatch, 0 AS IsPartial ")
>>>>>>> e9a75f34
                .AppendLine(sortExpression == null ? string.Empty : $", {sortExpression}")
                .Append("FROM ").AppendLine(tableExpressionName);

            AppendOrderBy();
            StringBuilder.AppendLine();

            if (hasIncludeExpression)
            {
                indentedScope.Dispose();
                StringBuilder.AppendLine(") t");
            }

            // For any includes, the source of the resource surrogate ids to join on is saved
            _cteMainSelect = TableExpressionName(_tableExpressionCounter);

            void AppendOrderBy()
            {
                StringBuilder.Append($"ORDER BY ");
                if (isSpecialCaseSort)
                {
                    StringBuilder.AppendDelimited(", ", context.Sort, (sb, sort) =>
                    {
                        string column = sort.searchParameterInfo.Name switch
                        {
                            SearchParameterNames.ResourceType => "T1",
                            SearchParameterNames.LastUpdated => "Sid1",
                            _ => throw new InvalidOperationException($"Unexpected sort parameter {sort.searchParameterInfo.Name}"),
                        };
                        sb.Append(column).Append(" ").Append(sort.sortOrder == SortOrder.Ascending ? "ASC" : "DESC");
                    });
                }
                else
                {
                    StringBuilder.Append(sortExpression).Append(" ").Append(context.Sort[0].sortOrder == SortOrder.Ascending ? "ASC" : "DESC").Append(", Sid1 ASC");
                }
            }
        }

        private void HandleTableKindChain(
            SearchParamTableExpression searchParamTableExpression,
            string referenceSourceTableAlias,
            string referenceTargetResourceTableAlias)
        {
            var chainedExpression = (SqlChainLinkExpression)searchParamTableExpression.Predicate;

            StringBuilder.Append("SELECT ");
            if (searchParamTableExpression.ChainLevel == 1)
            {
                StringBuilder.Append(VLatest.ReferenceSearchParam.ResourceTypeId, referenceSourceTableAlias).Append(" AS ").Append(chainedExpression.Reversed ? "T2" : "T1").Append(", ");
                StringBuilder.Append(VLatest.ReferenceSearchParam.ResourceSurrogateId, referenceSourceTableAlias).Append(" AS ").Append(chainedExpression.Reversed ? "Sid2" : "Sid1").Append(", ");
            }
            else
            {
                StringBuilder.Append("T1, Sid1, ");
            }

            StringBuilder
                .Append(VLatest.Resource.ResourceTypeId, chainedExpression.Reversed && searchParamTableExpression.ChainLevel > 1 ? referenceSourceTableAlias : referenceTargetResourceTableAlias).Append(" AS ").Append(chainedExpression.Reversed && searchParamTableExpression.ChainLevel == 1 ? "T1, " : "T2, ")
                .Append(VLatest.Resource.ResourceSurrogateId, chainedExpression.Reversed && searchParamTableExpression.ChainLevel > 1 ? referenceSourceTableAlias : referenceTargetResourceTableAlias).Append(" AS ").AppendLine(chainedExpression.Reversed && searchParamTableExpression.ChainLevel == 1 ? "Sid1 " : "Sid2 ")
                .Append("FROM ").Append(VLatest.ReferenceSearchParam).Append(' ').AppendLine(referenceSourceTableAlias)
                .Append("INNER JOIN ").Append(VLatest.Resource).Append(' ').AppendLine(referenceTargetResourceTableAlias);

            using (var delimited = StringBuilder.BeginDelimitedOnClause())
            {
                delimited.BeginDelimitedElement().Append(VLatest.ReferenceSearchParam.ReferenceResourceTypeId, referenceSourceTableAlias)
                    .Append(" = ").Append(VLatest.Resource.ResourceTypeId, referenceTargetResourceTableAlias);

                delimited.BeginDelimitedElement().Append(VLatest.ReferenceSearchParam.ReferenceResourceId, referenceSourceTableAlias)
                    .Append(" = ").Append(VLatest.Resource.ResourceId, referenceTargetResourceTableAlias);
            }

            // For reverse chaining, if there is a parameter on the _id search parameter, we need another join to get the resource ID of the reference source (all we have is the surrogate ID at this point)

            bool expressionOnTargetHandledBySecondJoin = chainedExpression.ExpressionOnTarget != null && chainedExpression.Reversed && chainedExpression.ExpressionOnTarget.AcceptVisitor(ExpressionContainsParameterVisitor.Instance, SearchParameterNames.Id);

            if (expressionOnTargetHandledBySecondJoin)
            {
                const string referenceSourceResourceTableAlias = "refSourceResource";

                StringBuilder.Append("INNER JOIN ").Append(VLatest.Resource).Append(' ').AppendLine(referenceSourceResourceTableAlias);

                using (var delimited = StringBuilder.BeginDelimitedOnClause())
                {
                    delimited.BeginDelimitedElement().Append(VLatest.ReferenceSearchParam.ResourceSurrogateId, referenceSourceTableAlias)
                        .Append(" = ").Append(VLatest.Resource.ResourceSurrogateId, referenceSourceResourceTableAlias);

                    delimited.BeginDelimitedElement();
                    chainedExpression.ExpressionOnTarget.AcceptVisitor(ResourceTableSearchParameterQueryGenerator.Instance, GetContext(referenceSourceResourceTableAlias));
                }
            }

            if (searchParamTableExpression.ChainLevel > 1)
            {
                StringBuilder.Append("INNER JOIN ").AppendLine(TableExpressionName(FindRestrictingPredecessorTableExpressionIndex()));

                using (var delimited = StringBuilder.BeginDelimitedOnClause())
                {
                    delimited.BeginDelimitedElement().Append(VLatest.Resource.ResourceTypeId, chainedExpression.Reversed ? referenceTargetResourceTableAlias : referenceSourceTableAlias).Append(" = ").Append("T2");
                    delimited.BeginDelimitedElement().Append(VLatest.Resource.ResourceSurrogateId, chainedExpression.Reversed ? referenceTargetResourceTableAlias : referenceSourceTableAlias).Append(" = ").Append("Sid2");
                }
            }

            using (var delimited = StringBuilder.BeginDelimitedWhereClause())
            {
                delimited.BeginDelimitedElement().Append(VLatest.ReferenceSearchParam.SearchParamId, referenceSourceTableAlias)
                    .Append(" = ").Append(Parameters.AddParameter(VLatest.ReferenceSearchParam.SearchParamId, Model.GetSearchParamId(chainedExpression.ReferenceSearchParameter.Url), true));

                AppendHistoryClause(delimited, referenceTargetResourceTableAlias);
                AppendHistoryClause(delimited, referenceSourceTableAlias);

                delimited.BeginDelimitedElement().Append(VLatest.ReferenceSearchParam.ResourceTypeId, referenceSourceTableAlias)
                    .Append(" IN (")
                    .Append(string.Join(", ", chainedExpression.ResourceTypes.Select(x => Parameters.AddParameter(VLatest.ReferenceSearchParam.ResourceTypeId, Model.GetResourceTypeId(x), true))))
                    .Append(")");

                delimited.BeginDelimitedElement().Append(VLatest.ReferenceSearchParam.ReferenceResourceTypeId, referenceSourceTableAlias)
                    .Append(" IN (")
                    .Append(string.Join(", ", chainedExpression.TargetResourceTypes.Select(x => Parameters.AddParameter(VLatest.ReferenceSearchParam.ReferenceResourceTypeId, Model.GetResourceTypeId(x), true))))
                    .Append(")");

                if (searchParamTableExpression.ChainLevel == 1)
                {
                    // if > 1, the intersection is handled by the JOIN
                    AppendIntersectionWithPredecessor(delimited, searchParamTableExpression, chainedExpression.Reversed ? referenceTargetResourceTableAlias : referenceSourceTableAlias);
                }

                if (chainedExpression.ExpressionOnTarget != null && !expressionOnTargetHandledBySecondJoin)
                {
                    delimited.BeginDelimitedElement();
                    chainedExpression.ExpressionOnTarget.AcceptVisitor(ResourceTableSearchParameterQueryGenerator.Instance, GetContext(chainedExpression.Reversed ? referenceSourceTableAlias : referenceTargetResourceTableAlias));
                }

                if (chainedExpression.ExpressionOnSource != null)
                {
                    delimited.BeginDelimitedElement();
                    chainedExpression.ExpressionOnSource.AcceptVisitor(ResourceTableSearchParameterQueryGenerator.Instance, GetContext(chainedExpression.Reversed ? referenceTargetResourceTableAlias : referenceSourceTableAlias));
                }
            }
        }

        private void HandleTableKindInclude(
            SearchParamTableExpression searchParamTableExpression,
            SearchOptions context,
            string referenceSourceTableAlias,
            string referenceTargetResourceTableAlias)
        {
            var includeExpression = (IncludeExpression)searchParamTableExpression.Predicate;

            _includeCteIds = _includeCteIds ?? new List<string>();
            _includeLimitCtesByResourceType = _includeLimitCtesByResourceType ?? new Dictionary<string, List<string>>();
            _includeFromCteIds = _includeFromCteIds ?? new List<string>();

            StringBuilder.Append("SELECT DISTINCT ");

            if (includeExpression.Reversed)
            {
                // In case its revinclude, we limit the number of returned items as the resultset size is potentially
                // unbounded. we ask for +1 so in the limit expression we know if to mark at truncated...
                StringBuilder.Append("TOP (").Append(Parameters.AddParameter(context.IncludeCount + 1, includeInHash: false)).Append(") ");
            }

            var table = !includeExpression.Reversed ? referenceTargetResourceTableAlias : referenceSourceTableAlias;

            StringBuilder.Append(VLatest.Resource.ResourceTypeId, table).Append(" AS T1, ")
                .Append(VLatest.Resource.ResourceSurrogateId, table)
                .AppendLine(" AS Sid1, 0 AS IsMatch ");

            StringBuilder.Append("FROM ").Append(VLatest.ReferenceSearchParam).Append(' ').AppendLine(referenceSourceTableAlias)
                .Append("INNER JOIN ").Append(VLatest.Resource).Append(' ').AppendLine(referenceTargetResourceTableAlias);

            using (var delimited = StringBuilder.BeginDelimitedOnClause())
            {
                delimited.BeginDelimitedElement().Append(VLatest.ReferenceSearchParam.ReferenceResourceTypeId, referenceSourceTableAlias)
                    .Append(" = ").Append(VLatest.Resource.ResourceTypeId, referenceTargetResourceTableAlias);

                delimited.BeginDelimitedElement().Append(VLatest.ReferenceSearchParam.ReferenceResourceId, referenceSourceTableAlias)
                    .Append(" = ").Append(VLatest.Resource.ResourceId, referenceTargetResourceTableAlias);
            }

            using (var delimited = StringBuilder.BeginDelimitedWhereClause())
            {
                if (!includeExpression.WildCard)
                {
                    delimited.BeginDelimitedElement().Append(VLatest.ReferenceSearchParam.SearchParamId, referenceSourceTableAlias)
                        .Append(" = ").Append(Parameters.AddParameter(VLatest.ReferenceSearchParam.SearchParamId, Model.GetSearchParamId(includeExpression.ReferenceSearchParameter.Url), true));

                    if (includeExpression.TargetResourceType != null)
                    {
                        delimited.BeginDelimitedElement().Append(VLatest.ReferenceSearchParam.ReferenceResourceTypeId, referenceSourceTableAlias)
                            .Append(" = ").Append(Parameters.AddParameter(VLatest.ReferenceSearchParam.ReferenceResourceTypeId, Model.GetResourceTypeId(includeExpression.TargetResourceType), true));
                    }
                }

                AppendHistoryClause(delimited, referenceTargetResourceTableAlias);
                AppendHistoryClause(delimited, referenceSourceTableAlias);

                AppendDeletedClause(delimited, referenceTargetResourceTableAlias);

                table = !includeExpression.Reversed ? referenceSourceTableAlias : referenceTargetResourceTableAlias;

                // For RevIncludeIterate we expect to have a TargetType specified if the target reference can be of multiple types
                var resourceTypeIds = includeExpression.ResourceTypes.Select(x => Model.GetResourceTypeId(x)).ToArray();
                if (includeExpression.Reversed && includeExpression.Iterate)
                {
                    if (includeExpression.TargetResourceType != null)
                    {
                        resourceTypeIds = new[] { Model.GetResourceTypeId(includeExpression.TargetResourceType) };
                    }
                    else if (includeExpression.ReferenceSearchParameter?.TargetResourceTypes?.Count > 0)
                    {
                        resourceTypeIds = new[] { Model.GetResourceTypeId(includeExpression.ReferenceSearchParameter.TargetResourceTypes.ToList().First()) };
                    }
                }

                delimited.BeginDelimitedElement().Append(VLatest.ReferenceSearchParam.ResourceTypeId, table)
                    .Append(" IN (")
                    .Append(string.Join(", ", resourceTypeIds))
                    .Append(")");

                // Get FROM ctes
                string fromCte = _cteMainSelect;
                if (includeExpression.Iterate)
                {
                    // Include Iterate
                    if (!includeExpression.Reversed)
                    {
                        // _include:iterate may appear without a preceding _include, in case of circular reference
                        // On that case, the fromCte is _cteMainSelect
                        if (TryGetIncludeCtes(includeExpression.SourceResourceType, out _includeFromCteIds))
                        {
                            fromCte = _includeFromCteIds[++_curFromCteIndex];
                        }
                    }

                    // RevInclude Iterate
                    else
                    {
                        if (includeExpression.TargetResourceType != null)
                        {
                            if (TryGetIncludeCtes(includeExpression.TargetResourceType, out _includeFromCteIds))
                            {
                                fromCte = _includeFromCteIds[++_curFromCteIndex];
                            }
                        }
                        else if (includeExpression.ReferenceSearchParameter?.TargetResourceTypes != null)
                        {
                            // Assumes TargetResourceTypes is of length 1. Otherwise, a BadRequest would have been thrown earlier for _revinclude:iterate
                            List<string> fromCtes;
                            var targetType = includeExpression.ReferenceSearchParameter.TargetResourceTypes[0];

                            if (TryGetIncludeCtes(targetType, out fromCtes))
                            {
                                _includeFromCteIds.AddRange(fromCtes);
                            }

                            _includeFromCteIds = _includeFromCteIds.Distinct().ToList();
                            fromCte = _includeFromCteIds.Count > 0 ? _includeFromCteIds[++_curFromCteIndex] : fromCte;
                        }
                    }
                }

                if (includeExpression.Reversed)
                {
                    delimited.BeginDelimitedElement().Append(VLatest.ReferenceSearchParam.ResourceTypeId, referenceSourceTableAlias)
                        .Append(" = ").Append(Parameters.AddParameter(VLatest.ReferenceSearchParam.ResourceTypeId, Model.GetResourceTypeId(includeExpression.SourceResourceType), true));
                }

                delimited.BeginDelimitedElement().Append("EXISTS( SELECT * FROM ").Append(fromCte)
                    .Append(" WHERE ").Append(VLatest.Resource.ResourceTypeId, table).Append(" = T1 AND ")
                    .Append(VLatest.Resource.ResourceSurrogateId, table).Append(" = Sid1");

                if (!includeExpression.Iterate)
                {
                    // Limit the join to the main select CTE.
                    // The main select will have max+1 items in the result set to account for paging, so we only want to join using the max amount.

                    StringBuilder.Append(" AND Row < ").Append(Parameters.AddParameter(context.MaxItemCount + 1, true));
                }

                StringBuilder.Append(")");
            }

            if (includeExpression.Reversed)
            {
                // mark that this cte is a reverse one, meaning we need to add another items limitation
                // cte on top of it
                _cteToLimit.Add(_tableExpressionCounter);
            }

            // Update target reference cte dictionary
            var curLimitCte = TableExpressionName(_tableExpressionCounter + 1);

            // Add current cte limit to the dictionary
            if (includeExpression.Reversed)
            {
                AddIncludeLimitCte(includeExpression.SourceResourceType, curLimitCte);
            }
            else
            {
                // Not reversed and a specific target type is provided as the 3rd part of include value
                if (includeExpression.TargetResourceType != null)
                {
                    AddIncludeLimitCte(includeExpression.TargetResourceType, curLimitCte);
                }
                else if (includeExpression.ReferenceSearchParameter != null)
                {
                    includeExpression.ReferenceSearchParameter.TargetResourceTypes?.ToList().ForEach(t => AddIncludeLimitCte(t, curLimitCte));
                }
            }

            // Handle Multiple Results sets to include from
            if (_includeFromCteIds?.Count > 1 && _curFromCteIndex >= 0 && _curFromCteIndex < _includeFromCteIds.Count - 1)
            {
                StringBuilder.Append($"),{Environment.NewLine}");

                // If it's not the last result set, append a new IncludeLimit cte, since IncludeLimitCte was not created for the current cte
                if (_curFromCteIndex < _includeFromCteIds?.Count - 1)
                {
                    var cteToLimit = TableExpressionName(_tableExpressionCounter);
                    WriteIncludeLimitCte(cteToLimit, context);
                }

                // Generate CTE to include from the additional result sets
                StringBuilder.Append(TableExpressionName(++_tableExpressionCounter)).AppendLine(" AS").AppendLine("(");
                searchParamTableExpression.AcceptVisitor(this, context);
            }
            else
            {
                _curFromCteIndex = -1;

                if (includeExpression.WildCard)
                {
                    includeExpression.ReferencedTypes?.ToList().ForEach(t => AddIncludeLimitCte(t, curLimitCte));
                }
            }
        }

        private void HandleTableKindIncludeLimit(SearchOptions context)
        {
            StringBuilder.Append("SELECT DISTINCT ");

            // TODO - https://github.com/microsoft/fhir-server/issues/1309 (limit for _include also)
            var isRev = _cteToLimit.Contains(_tableExpressionCounter - 1);
            if (isRev)
            {
                // the related cte is a reverse include, limit the number of returned items and count to
                // see if we are over the threshold (to produce a warning to the client)
                StringBuilder.Append("TOP (").Append(Parameters.AddParameter(context.IncludeCount, includeInHash: false)).Append(") ");
            }

            StringBuilder.Append("T1, Sid1, IsMatch, ");

            if (isRev)
            {
                StringBuilder.Append("CASE WHEN count(*) over() > ")
                    .Append(Parameters.AddParameter(context.IncludeCount, true))
                    .AppendLine(" THEN 1 ELSE 0 END AS IsPartial ");
            }
            else
            {
                // if forward, just mark as not partial
                StringBuilder.AppendLine("0 AS IsPartial ");
            }

            StringBuilder.Append("FROM ").AppendLine(TableExpressionName(_tableExpressionCounter - 1));

            // the 'original' include cte is not in the union, but this new layer is instead
            _includeCteIds.Add(TableExpressionName(_tableExpressionCounter));
        }

        private void HandleTableKindIncludeUnionAll(SearchOptions context)
        {
            StringBuilder.Append("SELECT T1, Sid1, IsMatch, IsPartial ");

            bool isSpecialCaseSort = IsPrimaryKeySort(context);
            if (!isSpecialCaseSort)
            {
                StringBuilder.AppendLine(", SortValue");
            }
            else
            {
                StringBuilder.AppendLine();
            }

            StringBuilder.Append("FROM ").AppendLine(_cteMainSelect);

            foreach (var includeCte in _includeCteIds)
            {
                StringBuilder.AppendLine("UNION ALL");
                StringBuilder.Append("SELECT T1, Sid1, IsMatch, IsPartial");
                if (!isSpecialCaseSort)
                {
                    StringBuilder.AppendLine(", NULL as SortValue ");
                }
                else
                {
                    StringBuilder.AppendLine();
                }

                StringBuilder.Append("FROM ").AppendLine(includeCte);
            }
        }

        private void HandleTableKindSort(SearchParamTableExpression searchParamTableExpression, SearchOptions context)
        {
            if (searchParamTableExpression.ChainLevel != 0)
            {
                throw new InvalidOperationException("Multiple chain level is not possible.");
            }

            var (searchParamInfo, searchSort) = context.Sort.Count == 0 ? default : context.Sort[0];
            var continuationToken = ContinuationToken.FromString(context.ContinuationToken);
            object sortValue = null;
            Health.SqlServer.Features.Schema.Model.Column sortColumnName = default(Health.SqlServer.Features.Schema.Model.Column);

            if (searchParamInfo.Type == ValueSets.SearchParamType.Date)
            {
                sortColumnName = VLatest.DateTimeSearchParam.StartDateTime;
            }
            else if (searchParamInfo.Type == ValueSets.SearchParamType.String)
            {
                sortColumnName = VLatest.StringSearchParam.Text;
            }

            if (continuationToken != null)
            {
                DateTime dateSortValue;
                if (DateTime.TryParseExact(continuationToken.SortValue, "o", null, DateTimeStyles.None, out dateSortValue))
                {
                    sortValue = dateSortValue;
                }
            }

            if (!string.IsNullOrEmpty(sortColumnName) && searchParamTableExpression.QueryGenerator != null)
            {
                StringBuilder.Append("SELECT ").Append(VLatest.Resource.ResourceSurrogateId, null).Append(" AS Sid1, ")
                    .Append(sortColumnName, null).AppendLine(" as SortValue")
                    .Append("FROM ").AppendLine(searchParamTableExpression.QueryGenerator.Table);

                using (var delimited = StringBuilder.BeginDelimitedWhereClause())
                {
                    AppendHistoryClause(delimited);
                    AppendMinOrMax(delimited, context);

                    if (searchParamTableExpression.Predicate != null)
                    {
                        delimited.BeginDelimitedElement();
                        searchParamTableExpression.Predicate.AcceptVisitor(searchParamTableExpression.QueryGenerator, GetContext());
                    }

                    // if continuation token exists, add it to the query
                    if (continuationToken != null)
                    {
                        var sortOperand = searchSort == SortOrder.Ascending ? ">" : "<";

                        delimited.BeginDelimitedElement();
                        StringBuilder.Append("((").Append(sortColumnName, null).Append($" = ").Append(Parameters.AddParameter(sortColumnName, sortValue));
                        StringBuilder.Append(" AND ").Append(VLatest.Resource.ResourceSurrogateId, null).Append($" > ").Append(Parameters.AddParameter(VLatest.Resource.ResourceSurrogateId, continuationToken.ResourceSurrogateId)).Append(")");
                        StringBuilder.Append(" OR ").Append(sortColumnName, null).Append($" {sortOperand} ").Append(Parameters.AddParameter(sortColumnName, sortValue)).AppendLine(")");
                    }

                    AppendIntersectionWithPredecessor(delimited, searchParamTableExpression);
                }
            }

            _sortVisited = true;
        }

        private void HandleTableKindSortWithFilter(SearchParamTableExpression searchParamTableExpression, SearchOptions context)
        {
            var (searchParamInfo, searchSort) = context.Sort.Count == 0 ? default : context.Sort[0];
            var continuationToken = ContinuationToken.FromString(context.ContinuationToken);
            object sortValue = null;
            Health.SqlServer.Features.Schema.Model.Column sortColumnName = default(Health.SqlServer.Features.Schema.Model.Column);

            if (searchParamInfo.Type == ValueSets.SearchParamType.Date)
            {
                sortColumnName = VLatest.DateTimeSearchParam.StartDateTime;
            }
            else if (searchParamInfo.Type == ValueSets.SearchParamType.String)
            {
                sortColumnName = VLatest.StringSearchParam.Text;
            }

            if (continuationToken != null)
            {
                if (searchParamInfo.Type == ValueSets.SearchParamType.Date)
                {
                    DateTime dateSortValue;
                    if (DateTime.TryParseExact(continuationToken.SortValue, "o", null, DateTimeStyles.None, out dateSortValue))
                    {
                        sortValue = dateSortValue;
                    }
                }
                else if (searchParamInfo.Type == ValueSets.SearchParamType.String)
                {
                    sortValue = continuationToken.SortValue;
                }
            }

            if (!string.IsNullOrEmpty(sortColumnName) && searchParamTableExpression.QueryGenerator != null)
            {
                StringBuilder.Append("SELECT ")
                    .Append(VLatest.Resource.ResourceTypeId, null).Append(" AS T1, ")
                    .Append(VLatest.Resource.ResourceSurrogateId, null).Append(" AS Sid1, ")
                    .Append(sortColumnName, null).AppendLine(" as SortValue")
                    .Append("FROM ").AppendLine(searchParamTableExpression.QueryGenerator.Table);

                using (var delimited = StringBuilder.BeginDelimitedWhereClause())
                {
                    AppendHistoryClause(delimited);
                    AppendMinOrMax(delimited, context);

                    if (searchParamTableExpression.Predicate != null)
                    {
                        delimited.BeginDelimitedElement();
                        searchParamTableExpression.Predicate.AcceptVisitor(searchParamTableExpression.QueryGenerator, GetContext());
                    }

                    // if continuation token exists, add it to the query
                    if (continuationToken != null)
                    {
                        var sortOperand = searchSort == SortOrder.Ascending ? ">" : "<";

                        delimited.BeginDelimitedElement();
                        StringBuilder.Append("((").Append(sortColumnName, null).Append($" = ").Append(Parameters.AddParameter(sortColumnName, sortValue, includeInHash: false));
                        StringBuilder.Append(" AND ").Append(VLatest.Resource.ResourceSurrogateId, null).Append($" > ").Append(Parameters.AddParameter(VLatest.Resource.ResourceSurrogateId, continuationToken.ResourceSurrogateId, includeInHash: false)).Append(")");
                        StringBuilder.Append(" OR ").Append(sortColumnName, null).Append($" {sortOperand} ").Append(Parameters.AddParameter(sortColumnName, sortValue, includeInHash: false)).AppendLine(")");
                    }

                    AppendIntersectionWithPredecessor(delimited, searchParamTableExpression);
                }
            }

            _sortVisited = true;
        }

        private void WriteIncludeLimitCte(string cteToLimit, SearchOptions context)
        {
            StringBuilder.Append(TableExpressionName(++_tableExpressionCounter)).AppendLine(" AS").AppendLine("(");

            // the related cte is a reverse include, limit the number of returned items and count to
            // see if we are over the threshold (to produce a warning to the client)
            StringBuilder.Append("SELECT DISTINCT ");
            StringBuilder.Append("TOP (").Append(Parameters.AddParameter(context.IncludeCount, true)).Append(") ");

            StringBuilder.Append("T1, Sid1, IsMatch, ");
            StringBuilder.Append("CASE WHEN count(*) over() > ")
                .Append(Parameters.AddParameter(context.IncludeCount, true))
                .AppendLine(" THEN 1 ELSE 0 END AS IsPartial ");

            StringBuilder.Append("FROM ").AppendLine(cteToLimit);
            StringBuilder.Append($"),{Environment.NewLine}");

            // the 'original' include cte is not in the union, but this new layer is instead
            _includeCteIds.Add(TableExpressionName(_tableExpressionCounter));
        }

        private SearchParameterQueryGeneratorContext GetContext(string tableAlias = null)
        {
            return new SearchParameterQueryGeneratorContext(StringBuilder, Parameters, Model, _schemaInfo, tableAlias);
        }

        private void AppendIntersectionWithPredecessor(IndentedStringBuilder.DelimitedScope delimited, SearchParamTableExpression searchParamTableExpression, string tableAlias = null)
        {
            int predecessorIndex = FindRestrictingPredecessorTableExpressionIndex();

            if (predecessorIndex >= 0)
            {
                delimited.BeginDelimitedElement();

                bool intersectWithFirst = (searchParamTableExpression.Kind == SearchParamTableExpressionKind.Chain ? searchParamTableExpression.ChainLevel - 1 : searchParamTableExpression.ChainLevel) == 0;

                StringBuilder.Append("EXISTS(SELECT * FROM ").Append(TableExpressionName(predecessorIndex))
                    .Append(" WHERE ").Append(VLatest.Resource.ResourceTypeId, tableAlias).Append(" = ").Append(intersectWithFirst ? "T1" : "T2")
                    .Append(" AND ").Append(VLatest.Resource.ResourceSurrogateId, tableAlias).Append(" = ").Append(intersectWithFirst ? "Sid1" : "Sid2")
                    .Append(')');
            }
        }

        private int FindRestrictingPredecessorTableExpressionIndex()
        {
            int FindImpl(int currentIndex)
            {
                SearchParamTableExpression currentSearchParamTableExpression = _rootExpression.SearchParamTableExpressions[currentIndex];
                switch (currentSearchParamTableExpression.Kind)
                {
                    case SearchParamTableExpressionKind.NotExists:
                    case SearchParamTableExpressionKind.Normal:
                    case SearchParamTableExpressionKind.Chain:
                    case SearchParamTableExpressionKind.Top:
                        return currentIndex - 1;
                    case SearchParamTableExpressionKind.Concatenation:
                        return FindImpl(currentIndex - 1);
                    case SearchParamTableExpressionKind.Sort:
                    case SearchParamTableExpressionKind.SortWithFilter:
                        return currentIndex - 1;
                    default:
                        throw new ArgumentOutOfRangeException(currentSearchParamTableExpression.Kind.ToString());
                }
            }

            return FindImpl(_tableExpressionCounter);
        }

        private void AppendDeletedClause(in IndentedStringBuilder.DelimitedScope delimited, string tableAlias = null)
        {
            if (!_searchType.HasFlag(SqlSearchType.History))
            {
                delimited.BeginDelimitedElement().Append(VLatest.Resource.IsDeleted, tableAlias).Append(" = 0");
            }
        }

        private void AppendHistoryClause(in IndentedStringBuilder.DelimitedScope delimited, string tableAlias = null)
        {
            if (!_searchType.HasFlag(SqlSearchType.History))
            {
                delimited.BeginDelimitedElement();

                StringBuilder.Append(VLatest.Resource.IsHistory, tableAlias).Append(" = 0");
            }
        }

        private void AppendMinOrMax(in IndentedStringBuilder.DelimitedScope delimited, SearchOptions context)
        {
            delimited.BeginDelimitedElement();
            if (context.Sort[0].sortOrder == SortOrder.Ascending)
            {
                StringBuilder.Append(VLatest.StringSearchParam.IsMin, tableAlias: null).Append(" = 1");
            }
            else if (context.Sort[0].sortOrder == SortOrder.Descending)
            {
                StringBuilder.Append(VLatest.StringSearchParam.IsMax, tableAlias: null).Append(" = 1");
            }
        }

        private void AppendSearchParameterHashClause(in IndentedStringBuilder.DelimitedScope delimited, string tableAlias = null)
        {
            if (_searchType.HasFlag(SqlSearchType.Reindex))
            {
                delimited.BeginDelimitedElement();

                StringBuilder.Append("(").Append(VLatest.Resource.SearchParamHash, tableAlias).Append(" != ").Append(Parameters.AddParameter(_searchParameterHash, true)).Append(" OR ").Append(VLatest.Resource.SearchParamHash, tableAlias).Append(" IS NULL)");
            }
        }

        private void AddIncludeLimitCte(string resourceType, string cte)
        {
            _includeLimitCtesByResourceType ??= new Dictionary<string, List<string>>();
            List<string> ctes;
            if (!_includeLimitCtesByResourceType.TryGetValue(resourceType, out ctes))
            {
                ctes = new List<string>();
                _includeLimitCtesByResourceType.Add(resourceType, ctes);
            }

            if (!ctes.Contains(cte))
            {
                _includeLimitCtesByResourceType[resourceType].Add(cte);
            }
        }

        private bool TryGetIncludeCtes(string resourceType, out List<string> ctes)
        {
            if (_includeLimitCtesByResourceType == null)
            {
                ctes = null;
                return false;
            }

            return _includeLimitCtesByResourceType.TryGetValue(resourceType, out ctes);
        }

        private static bool IsPrimaryKeySort(SearchOptions searchOptions)
        {
            return searchOptions.Sort.All(s => s.searchParameterInfo.Name is SearchParameterNames.ResourceType or SearchParameterNames.LastUpdated);
        }

        /// <summary>
        /// A visitor to determine if there are any references to a search parameter in an expression.
        /// </summary>
        private class ExpressionContainsParameterVisitor : DefaultExpressionVisitor<string, bool>
        {
            public static readonly ExpressionContainsParameterVisitor Instance = new ExpressionContainsParameterVisitor();

            private ExpressionContainsParameterVisitor()
                : base((acc, curr) => acc || curr)
            {
            }

            public override bool VisitSearchParameter(SearchParameterExpression expression, string context) => string.Equals(expression.Parameter.Code, context, StringComparison.Ordinal);
        }
    }
}<|MERGE_RESOLUTION|>--- conflicted
+++ resolved
@@ -434,11 +434,6 @@
 
             bool hasIncludeExpression = _rootExpression.SearchParamTableExpressions.Any(t => t.Kind == SearchParamTableExpressionKind.Include);
 
-<<<<<<< HEAD
-            // Everything in the top expression is considered a match
-            string selectStatement = sortExpression == null ? "SELECT DISTINCT" : "SELECT";
-            StringBuilder.Append($"{selectStatement} TOP (").Append(Parameters.AddParameter(context.MaxItemCount + 1)).Append(") Sid1, 1 AS IsMatch, 0 AS IsPartial ")
-=======
             IndentedStringBuilder.IndentedScope indentedScope = default;
             if (hasIncludeExpression)
             {
@@ -452,8 +447,9 @@
                 indentedScope = StringBuilder.Indent();
             }
 
-            StringBuilder.Append("SELECT DISTINCT TOP (").Append(Parameters.AddParameter(context.MaxItemCount + 1, includeInHash: false)).Append(") T1, Sid1, 1 AS IsMatch, 0 AS IsPartial ")
->>>>>>> e9a75f34
+            // Everything in the top expression is considered a match
+            string selectStatement = sortExpression == null ? "SELECT DISTINCT" : "SELECT";
+            StringBuilder.Append($"{selectStatement} TOP (").Append(Parameters.AddParameter(context.MaxItemCount + 1)).Append(") Sid1, 1 AS IsMatch, 0 AS IsPartial ")
                 .AppendLine(sortExpression == null ? string.Empty : $", {sortExpression}")
                 .Append("FROM ").AppendLine(tableExpressionName);
 
