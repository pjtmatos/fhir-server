﻿// -------------------------------------------------------------------------------------------------
// Copyright (c) Microsoft Corporation. All rights reserved.
// Licensed under the MIT License (MIT). See LICENSE in the repo root for license information.
// -------------------------------------------------------------------------------------------------

using System;
using System.Collections.Generic;
using System.Globalization;
using EnsureThat;
using Microsoft.Health.Fhir.Core.Features.Search;
using Microsoft.Health.Fhir.Core.Models;
<<<<<<< HEAD
using Microsoft.Health.Fhir.ValueSets;
=======
using Microsoft.Health.Fhir.SqlServer.Features.Schema;
using Microsoft.Health.SqlServer.Features.Schema;
>>>>>>> e9a75f34

namespace Microsoft.Health.Fhir.SqlServer.Features.Search
{
    internal class SqlServerSortingValidator : ISortingValidator
    {
<<<<<<< HEAD
        internal static readonly HashSet<SearchParamType> SupportedSortParamTypes = new HashSet<SearchParamType>()
        {
            SearchParamType.Date,
            SearchParamType.String,
        };
=======
        private readonly SchemaInformation _schemaInformation;
        private readonly HashSet<Uri> _supportedParameterUrisBeforeTablePartitioning;
        private readonly HashSet<Uri> _supportedParameterUrisAfterTablePartitioning;

        public SqlServerSortingValidator(SchemaInformation schemaInformation)
        {
            _schemaInformation = schemaInformation;
            EnsureArg.IsNotNull(schemaInformation, nameof(schemaInformation));

            _supportedParameterUrisBeforeTablePartitioning = new HashSet<Uri>()
            {
                SearchParameterNames.LastUpdatedUri,
                new Uri("http://hl7.org/fhir/SearchParameter/individual-birthdate"),
                new Uri("http://hl7.org/fhir/SearchParameter/clinical-date"),
                new Uri("http://hl7.org/fhir/SearchParameter/Condition-abatement-date"),
                new Uri("http://hl7.org/fhir/SearchParameter/Condition-onset-date"),
                new Uri("http://hl7.org/fhir/SearchParameter/DiagnosticReport-issued"),
                new Uri("http://hl7.org/fhir/SearchParameter/Claim-created"),
                new Uri("http://hl7.org/fhir/SearchParameter/ClaimResponse-created"),
                new Uri("http://hl7.org/fhir/SearchParameter/DocumentManifest-created"),
                new Uri("http://hl7.org/fhir/SearchParameter/ExplanationOfBenefit-created"),
                new Uri("http://hl7.org/fhir/SearchParameter/Media-created"),
                new Uri("http://hl7.org/fhir/SearchParameter/PaymentNotice-created"),
                new Uri("http://hl7.org/fhir/SearchParameter/PaymentReconciliation-created"),
                new Uri("http://hl7.org/fhir/SearchParameter/ImagingStudy-started"),
                new Uri("http://hl7.org/fhir/SearchParameter/MedicationRequest-authoredon"),
            };

            _supportedParameterUrisAfterTablePartitioning = new HashSet<Uri>(_supportedParameterUrisBeforeTablePartitioning)
            {
                SearchParameterNames.ResourceTypeUri,
            };
        }

        internal HashSet<Uri> SupportedParameterUris => _schemaInformation.Current < SchemaVersionConstants.PartitionedTables ? _supportedParameterUrisBeforeTablePartitioning : _supportedParameterUrisAfterTablePartitioning;
>>>>>>> e9a75f34

        public bool ValidateSorting(IReadOnlyList<(SearchParameterInfo searchParameter, SortOrder sortOrder)> sorting, out IReadOnlyList<string> errorMessages)
        {
            EnsureArg.IsNotNull(sorting, nameof(sorting));

            switch (sorting)
            {
                case { Count: 0 }:
                case { Count: 1 } when SupportedSortParamTypes.Contains(sorting[0].searchParameter.Type):
                    errorMessages = Array.Empty<string>();
                    return true;
                case { Count: 1 }:
                    errorMessages = new[] { string.Format(CultureInfo.InvariantCulture, Core.Resources.SearchSortParameterNotSupported, sorting[0].searchParameter.Code) };
                    return false;
                case { Count: 2 } when _schemaInformation.Current >= SchemaVersionConstants.PartitionedTables &&
                                       sorting[0].searchParameter.Url.Equals(SearchParameterNames.ResourceTypeUri) &&
                                       sorting[1].searchParameter.Url.Equals(SearchParameterNames.LastUpdatedUri):

                    if (sorting[0].sortOrder != sorting[1].sortOrder)
                    {
                        errorMessages = new[] { Resources.TypeAndLastUpdatedMustHaveSameSortDirection };
                        return false;
                    }

                    errorMessages = Array.Empty<string>();
                    return true;
                default:
                    errorMessages = new[] { Resources.OnlyTypeAndLastUpdatedSupportedForCompoundSort };
                    return false;
            }
        }
    }
}<|MERGE_RESOLUTION|>--- conflicted
+++ resolved
@@ -9,24 +9,13 @@
 using EnsureThat;
 using Microsoft.Health.Fhir.Core.Features.Search;
 using Microsoft.Health.Fhir.Core.Models;
-<<<<<<< HEAD
-using Microsoft.Health.Fhir.ValueSets;
-=======
 using Microsoft.Health.Fhir.SqlServer.Features.Schema;
 using Microsoft.Health.SqlServer.Features.Schema;
->>>>>>> e9a75f34
 
 namespace Microsoft.Health.Fhir.SqlServer.Features.Search
 {
     internal class SqlServerSortingValidator : ISortingValidator
     {
-<<<<<<< HEAD
-        internal static readonly HashSet<SearchParamType> SupportedSortParamTypes = new HashSet<SearchParamType>()
-        {
-            SearchParamType.Date,
-            SearchParamType.String,
-        };
-=======
         private readonly SchemaInformation _schemaInformation;
         private readonly HashSet<Uri> _supportedParameterUrisBeforeTablePartitioning;
         private readonly HashSet<Uri> _supportedParameterUrisAfterTablePartitioning;
@@ -62,7 +51,11 @@
         }
 
         internal HashSet<Uri> SupportedParameterUris => _schemaInformation.Current < SchemaVersionConstants.PartitionedTables ? _supportedParameterUrisBeforeTablePartitioning : _supportedParameterUrisAfterTablePartitioning;
->>>>>>> e9a75f34
+        internal static readonly HashSet<SearchParamType> SupportedSortParamTypes = new HashSet<SearchParamType>()
+        {
+            SearchParamType.Date,
+            SearchParamType.String,
+        };
 
         public bool ValidateSorting(IReadOnlyList<(SearchParameterInfo searchParameter, SortOrder sortOrder)> sorting, out IReadOnlyList<string> errorMessages)
         {
