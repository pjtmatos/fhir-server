﻿// -------------------------------------------------------------------------------------------------
// Copyright (c) Microsoft Corporation. All rights reserved.
// Licensed under the MIT License (MIT). See LICENSE in the repo root for license information.
// -------------------------------------------------------------------------------------------------

using System.Collections.Generic;
using System.Linq;
using System.Threading;
using Hl7.Fhir.Model;
using MediatR;
using Microsoft.AspNetCore.Http;
using Microsoft.AspNetCore.Mvc;
using Microsoft.Extensions.Logging.Abstractions;
using Microsoft.Extensions.Options;
using Microsoft.Health.Fhir.Api.Controllers;
using Microsoft.Health.Fhir.Api.Features.ActionResults;
using Microsoft.Health.Fhir.Core.Configs;
using Microsoft.Health.Fhir.Core.Exceptions;
using Microsoft.Health.Fhir.Core.Features.Operations;
using Microsoft.Health.Fhir.Core.Features.Operations.Reindex.Models;
using Microsoft.Health.Fhir.Core.Features.Persistence;
using Microsoft.Health.Fhir.Core.Features.Routing;
using Microsoft.Health.Fhir.Core.Messages.Reindex;
using Microsoft.Health.Fhir.Core.Models;
using NSubstitute;
using Xunit;
using Task = System.Threading.Tasks.Task;

namespace Microsoft.Health.Fhir.Api.UnitTests.Controllers
{
    public class ReindexControllerTests
    {
        private ReindexController _reindexEnabledController;
        private IMediator _mediator = Substitute.For<IMediator>();
        private HttpContext _httpContext = new DefaultHttpContext();
        private static ReindexJobConfiguration _reindexJobConfig = new ReindexJobConfiguration() { Enabled = true };
        private IUrlResolver _urlResolver = Substitute.For<IUrlResolver>();
        private static IReadOnlyDictionary<string, string> _searchParameterHashMap = new Dictionary<string, string>() { { "Patient", "hash1" } };

        public ReindexControllerTests()
        {
            _reindexEnabledController = GetController(_reindexJobConfig);
            var controllerContext = new ControllerContext() { HttpContext = _httpContext };
            _reindexEnabledController.ControllerContext = controllerContext;
            _urlResolver.ResolveOperationResultUrl(Arg.Any<string>(), Arg.Any<string>()).Returns(new System.Uri("https://test.com"));
        }

        public static TheoryData<Parameters> InvalidBody =>
            new TheoryData<Parameters>
            {
                GetParamsResourceWithTooManyParams(),
                GetParamsResourceWithWrongNameParam(),
                null,
            };

        public static TheoryData<Parameters> ValidBody =>
            new TheoryData<Parameters>
            {
                GetValidReindexJobPostBody(2, "patient"),
                GetValidReindexJobPostBody(null, null),
            };

        [Fact]
        public async Task GivenACreateReindexRequest_WhenDisabled_ThenRequestNotValidExceptionShouldBeThrown()
        {
            var reindexController = GetController(new ReindexJobConfiguration() { Enabled = false });

            await Assert.ThrowsAsync<RequestNotValidException>(() => reindexController.CreateReindexJob(null));
        }

        [Fact]
        public async Task GivenAGetReindexRequest_WhenDisabled_ThenRequestNotValidExceptionShouldBeThrown()
        {
            var reindexController = GetController(new ReindexJobConfiguration() { Enabled = false });

            await Assert.ThrowsAsync<RequestNotValidException>(() => reindexController.GetReindexJob("id"));
        }

        [Fact]
        public async Task GivenAGetReindexRequest_WhenJobExists_ThenParammetersResourceReturned()
        {
            _mediator.Send(Arg.Any<GetReindexRequest>()).Returns(Task.FromResult(GetReindexJobResponse()));

            var result = await _reindexEnabledController.GetReindexJob("id");

            await _mediator.Received().Send(
                Arg.Is<GetReindexRequest>(r => r.JobId == "id"), Arg.Any<CancellationToken>());

            var parametersResource = (((FhirResult)result).Result as ResourceElement).ResourceInstance as Parameters;
            Assert.Equal("Queued", parametersResource.Parameter[5].Value.ToString());
        }

        [Theory]
        [MemberData(nameof(InvalidBody), MemberType = typeof(ReindexControllerTests))]
        public async Task GivenACreateReindexRequest_WhenInvalidBodySent_ThenRequestNotValidThrown(Parameters body)
        {
            _reindexEnabledController.ControllerContext.HttpContext.Request.Method = HttpMethods.Post;
            await Assert.ThrowsAsync<RequestNotValidException>(() => _reindexEnabledController.CreateReindexJob(body));
        }

        [Theory]
        [MemberData(nameof(ValidBody), MemberType = typeof(ReindexControllerTests))]
        public async Task GivenACreateReindexRequest_WithValidBody_ThenCreateReindexJobCalledWithCorrectParams(Parameters body)
        {
            _reindexEnabledController.ControllerContext.HttpContext.Request.Method = HttpMethods.Post;
            _mediator.Send(Arg.Any<CreateReindexRequest>()).Returns(Task.FromResult(GetCreateReindexResponse()));
            var result = await _reindexEnabledController.CreateReindexJob(body);
            await _mediator.Received().Send(
                Arg.Is<CreateReindexRequest>(
                    r => r.MaximumConcurrency.ToString().Equals(body.Parameter.Find(p => p.Name.Equals(JobRecordProperties.MaximumConcurrency)).Value.ToString())),
                Arg.Any<CancellationToken>());
            _mediator.ClearReceivedCalls();

            var parametersResource = (((FhirResult)result).Result as ResourceElement).ResourceInstance as Parameters;
            Assert.Equal("Queued", parametersResource.Parameter[5].Value.ToString());
<<<<<<< HEAD
            Assert.Equal(string.Empty, parametersResource.Parameter[10].Value.ToString());
            Assert.Equal("500", parametersResource.Parameter[11].Value.ToString());
            Assert.Equal("100", parametersResource.Parameter[12].Value.ToString());
=======
            Assert.Empty(parametersResource.Parameter.Where(x => x.TypeName == "Resources"));
            Assert.Empty(parametersResource.Parameter.Where(x => x.TypeName == "SearchParams"));
            Assert.Empty(parametersResource.Parameter.Where(x => x.TypeName == "TargetResourceTypes"));
            Assert.Empty(parametersResource.Parameter.Where(x => x.TypeName == "TargetDataStoreUsagePercentage"));
            Assert.Equal("500", parametersResource.Parameter[7].Value.ToString());
            Assert.Equal("100", parametersResource.Parameter[8].Value.ToString());
>>>>>>> ab045db0
        }

        private ReindexController GetController(ReindexJobConfiguration reindexConfig)
        {
            var operationConfig = new OperationsConfiguration()
            {
                Reindex = reindexConfig,
            };

            IOptions<OperationsConfiguration> optionsOperationConfiguration = Substitute.For<IOptions<OperationsConfiguration>>();
            optionsOperationConfiguration.Value.Returns(operationConfig);

            return new ReindexController(
                _mediator,
                optionsOperationConfiguration,
                _urlResolver,
                NullLogger<ReindexController>.Instance);
        }

        private static CreateReindexResponse GetCreateReindexResponse()
        {
            var jobRecord = new ReindexJobRecord(_searchParameterHashMap, new List<string>(), 5);
            var jobWrapper = new ReindexJobWrapper(
                jobRecord,
                WeakETag.FromVersionId("33a64df551425fcc55e4d42a148795d9f25f89d4"));
            return new CreateReindexResponse(jobWrapper);
        }

        private static GetReindexResponse GetReindexJobResponse()
        {
            var jobRecord = new ReindexJobRecord(_searchParameterHashMap, new List<string>(), 5);
            var jobWrapper = new ReindexJobWrapper(
                jobRecord,
                WeakETag.FromVersionId("33a64df551425fcc55e4d42a148795d9f25f89d4"));
            return new GetReindexResponse(System.Net.HttpStatusCode.OK, jobWrapper);
        }

        private static Parameters GetValidReindexJobPostBody(int? maxConcurrency, string scope)
        {
            var parametersResource = new Parameters();
            parametersResource.Parameter = new List<Parameters.ParameterComponent>();

            parametersResource.Parameter.Add(new Parameters.ParameterComponent()
                { Name = JobRecordProperties.MaximumConcurrency, Value = new FhirDecimal(maxConcurrency ?? _reindexJobConfig.DefaultMaximumThreadsPerReindexJob) });

            return parametersResource;
        }

        private static Parameters GetParamsResourceWithWrongNameParam()
        {
            var parametersResource = new Parameters();
            parametersResource.Parameter = new List<Parameters.ParameterComponent>();

            parametersResource.Parameter.Add(new Parameters.ParameterComponent() { Name = "foo", Value = new FhirDecimal(5) });

            return parametersResource;
        }

        private static Parameters GetParamsResourceWithTooManyParams()
        {
            var parametersResource = new Parameters();
            parametersResource.Parameter = new List<Parameters.ParameterComponent>();

            parametersResource.Parameter.Add(new Parameters.ParameterComponent() { Name = JobRecordProperties.MaximumConcurrency, Value = new FhirDecimal(5) });
            parametersResource.Parameter.Add(new Parameters.ParameterComponent() { Name = "foo", Value = new FhirDecimal(5) });

            return parametersResource;
        }
    }
}<|MERGE_RESOLUTION|>--- conflicted
+++ resolved
@@ -113,18 +113,12 @@
 
             var parametersResource = (((FhirResult)result).Result as ResourceElement).ResourceInstance as Parameters;
             Assert.Equal("Queued", parametersResource.Parameter[5].Value.ToString());
-<<<<<<< HEAD
-            Assert.Equal(string.Empty, parametersResource.Parameter[10].Value.ToString());
-            Assert.Equal("500", parametersResource.Parameter[11].Value.ToString());
-            Assert.Equal("100", parametersResource.Parameter[12].Value.ToString());
-=======
             Assert.Empty(parametersResource.Parameter.Where(x => x.TypeName == "Resources"));
             Assert.Empty(parametersResource.Parameter.Where(x => x.TypeName == "SearchParams"));
             Assert.Empty(parametersResource.Parameter.Where(x => x.TypeName == "TargetResourceTypes"));
             Assert.Empty(parametersResource.Parameter.Where(x => x.TypeName == "TargetDataStoreUsagePercentage"));
             Assert.Equal("500", parametersResource.Parameter[7].Value.ToString());
             Assert.Equal("100", parametersResource.Parameter[8].Value.ToString());
->>>>>>> ab045db0
         }
 
         private ReindexController GetController(ReindexJobConfiguration reindexConfig)
