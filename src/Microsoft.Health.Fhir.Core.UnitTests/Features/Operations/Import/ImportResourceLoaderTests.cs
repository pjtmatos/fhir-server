--- conflicted
+++ resolved
@@ -232,10 +232,6 @@
             importResourceParser.Parse(Arg.Any<long>(), Arg.Any<long>(), Arg.Any<string>())
                 .Returns(callInfo =>
                 {
-<<<<<<< HEAD
-                    string content = (string)callInfo[2];
-                    return new ImportResource(0, 0, null, Encoding.UTF8.GetBytes(content));
-=======
                     string content = (string)callInfo[0];
                     ResourceWrapper resourceWrapper = new ResourceWrapper(
                             content,
@@ -250,7 +246,6 @@
                             null,
                             "SearchParam");
                     return new ImportResource(0, 0, resourceWrapper);
->>>>>>> 91423309
                 });
 
             IImportErrorSerializer serializer = Substitute.For<IImportErrorSerializer>();
