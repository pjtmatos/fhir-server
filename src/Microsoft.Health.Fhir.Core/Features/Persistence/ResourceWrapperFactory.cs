﻿// -------------------------------------------------------------------------------------------------
// Copyright (c) Microsoft Corporation. All rights reserved.
// Licensed under the MIT License (MIT). See LICENSE in the repo root for license information.
// -------------------------------------------------------------------------------------------------

using System;
using System.Collections.Generic;
using EnsureThat;
using Microsoft.Health.Core.Features.Security;
using Microsoft.Health.Fhir.Core.Features.Compartment;
using Microsoft.Health.Fhir.Core.Features.Context;
using Microsoft.Health.Fhir.Core.Features.Definition;
using Microsoft.Health.Fhir.Core.Features.Search;
<<<<<<< HEAD
=======
using Microsoft.Health.Fhir.Core.Features.Search.Registry;
>>>>>>> d40d65ba
using Microsoft.Health.Fhir.Core.Features.Search.SearchValues;
using Microsoft.Health.Fhir.Core.Models;

namespace Microsoft.Health.Fhir.Core.Features.Persistence
{
    /// <summary>
    /// Provides a mechanism to create a <see cref="ResourceWrapper"/>.
    /// </summary>
    public class ResourceWrapperFactory : IResourceWrapperFactory
    {
        private readonly IRawResourceFactory _rawResourceFactory;
        private readonly ISearchIndexer _searchIndexer;
        private readonly IFhirRequestContextAccessor _fhirRequestContextAccessor;
        private readonly IClaimsExtractor _claimsExtractor;
        private readonly ICompartmentIndexer _compartmentIndexer;
        private readonly ISearchParameterDefinitionManager _searchParameterDefinitionManager;
        private readonly IResourceDeserializer _resourceDeserializer;

        /// <summary>
        /// Initializes a new instance of the <see cref="ResourceWrapperFactory"/> class.
        /// </summary>
        /// <param name="rawResourceFactory">The raw resource factory.</param>
        /// <param name="fhirRequestContextAccessor">The FHIR request context accessor.</param>
        /// <param name="searchIndexer">The search indexer used to generate search indices.</param>
        /// <param name="claimsExtractor">The claims extractor used to extract claims.</param>
        /// <param name="compartmentIndexer">The compartment indexer.</param>
        /// <param name="searchParameterDefinitionManager"> The search parameter definition manager.</param>
        /// <param name="resourceDeserializer">Resource deserializer</param>
        public ResourceWrapperFactory(
            IRawResourceFactory rawResourceFactory,
            IFhirRequestContextAccessor fhirRequestContextAccessor,
            ISearchIndexer searchIndexer,
            IClaimsExtractor claimsExtractor,
            ICompartmentIndexer compartmentIndexer,
            ISearchParameterDefinitionManager searchParameterDefinitionManager,
            IResourceDeserializer resourceDeserializer)
        {
            EnsureArg.IsNotNull(rawResourceFactory, nameof(rawResourceFactory));
            EnsureArg.IsNotNull(searchIndexer, nameof(searchIndexer));
            EnsureArg.IsNotNull(fhirRequestContextAccessor, nameof(fhirRequestContextAccessor));
            EnsureArg.IsNotNull(claimsExtractor, nameof(claimsExtractor));
            EnsureArg.IsNotNull(compartmentIndexer, nameof(compartmentIndexer));
            EnsureArg.IsNotNull(searchParameterDefinitionManager, nameof(searchParameterDefinitionManager));
            EnsureArg.IsNotNull(resourceDeserializer, nameof(resourceDeserializer));

            _rawResourceFactory = rawResourceFactory;
            _searchIndexer = searchIndexer;
            _fhirRequestContextAccessor = fhirRequestContextAccessor;
            _claimsExtractor = claimsExtractor;
            _compartmentIndexer = compartmentIndexer;
            _searchParameterDefinitionManager = searchParameterDefinitionManager;
            _resourceDeserializer = resourceDeserializer;
        }

        /// <inheritdoc />
        public ResourceWrapper Create(ResourceElement resource, bool deleted, bool keepMeta)
        {
            RawResource rawResource = _rawResourceFactory.Create(resource, keepMeta);
            IReadOnlyCollection<SearchIndexEntry> searchIndices = _searchIndexer.Extract(resource);
            string searchParamHash = _searchParameterDefinitionManager.GetSearchParameterHashForResourceType(resource.InstanceType);

            ExtractMinAndMaxValues(searchIndices);

            IFhirRequestContext fhirRequestContext = _fhirRequestContextAccessor.FhirRequestContext;

            return new ResourceWrapper(
                resource,
                rawResource,
                new ResourceRequest(fhirRequestContext.Method, fhirRequestContext.Uri),
                deleted,
                searchIndices,
                _compartmentIndexer.Extract(resource.InstanceType, searchIndices),
                _claimsExtractor.Extract(),
                searchParamHash);
        }

<<<<<<< HEAD
=======
        /// <inheritdoc />
        public void Update(ResourceWrapper resourceWrapper)
        {
            var resourceElement = _resourceDeserializer.Deserialize(resourceWrapper);
            var newIndices = _searchIndexer.Extract(resourceElement);
            ExtractMinAndMaxValues(newIndices);
            resourceWrapper.UpdateSearchIndices(newIndices);
        }

>>>>>>> d40d65ba
        // A given search parameter can have multiple values. We want to keep track of which
        // of these values are the min and max for each parameter and mark the corresponding
        // SearchValue object appropriately.
        private void ExtractMinAndMaxValues(IReadOnlyCollection<SearchIndexEntry> searchIndices)
        {
            var minValues = new Dictionary<Uri, ISupportSortSearchValue>();
            var maxValues = new Dictionary<Uri, ISupportSortSearchValue>();

            foreach (SearchIndexEntry currentEntry in searchIndices)
            {
<<<<<<< HEAD
                // Currently we are tracking the min/max values only for string type parameters.
                ISupportSortSearchValue currentValue = currentEntry.Value as ISupportSortSearchValue;
=======
                var currentValue = currentEntry.Value as ISupportSortSearchValue;
>>>>>>> d40d65ba
                if (currentValue == null)
                {
                    continue;
                }

                if (minValues.TryGetValue(currentEntry.SearchParameter.Url, out ISupportSortSearchValue existingMinValue))
                {
<<<<<<< HEAD
                    if (currentValue.CompareTo(existingMinValue) < 0)
=======
                    if (currentValue.CompareTo(existingMinValue, ComparisonRange.Min) < 0)
>>>>>>> d40d65ba
                    {
                        minValues[currentEntry.SearchParameter.Url] = currentValue;
                    }
                }
                else
                {
                    minValues.Add(currentEntry.SearchParameter.Url, currentValue);
                }

                if (maxValues.TryGetValue(currentEntry.SearchParameter.Url, out ISupportSortSearchValue existingMaxValue))
                {
<<<<<<< HEAD
                    if (currentValue.CompareTo(existingMaxValue) > 0)
=======
                    if (currentValue.CompareTo(existingMaxValue, ComparisonRange.Max) > 0)
>>>>>>> d40d65ba
                    {
                        maxValues[currentEntry.SearchParameter.Url] = currentValue;
                    }
                }
                else
                {
                    maxValues.Add(currentEntry.SearchParameter.Url, currentValue);
                }
            }

<<<<<<< HEAD
            // Update the actual StringSearchValue objects with the appropriate IsMin/IsMax value
=======
>>>>>>> d40d65ba
            foreach (KeyValuePair<Uri, ISupportSortSearchValue> kvp in minValues)
            {
                kvp.Value.IsMin = true;
            }

            foreach (KeyValuePair<Uri, ISupportSortSearchValue> kvp in maxValues)
            {
                kvp.Value.IsMax = true;
            }
        }
    }
}<|MERGE_RESOLUTION|>--- conflicted
+++ resolved
@@ -11,10 +11,7 @@
 using Microsoft.Health.Fhir.Core.Features.Context;
 using Microsoft.Health.Fhir.Core.Features.Definition;
 using Microsoft.Health.Fhir.Core.Features.Search;
-<<<<<<< HEAD
-=======
 using Microsoft.Health.Fhir.Core.Features.Search.Registry;
->>>>>>> d40d65ba
 using Microsoft.Health.Fhir.Core.Features.Search.SearchValues;
 using Microsoft.Health.Fhir.Core.Models;
 
@@ -91,8 +88,6 @@
                 searchParamHash);
         }
 
-<<<<<<< HEAD
-=======
         /// <inheritdoc />
         public void Update(ResourceWrapper resourceWrapper)
         {
@@ -102,7 +97,6 @@
             resourceWrapper.UpdateSearchIndices(newIndices);
         }
 
->>>>>>> d40d65ba
         // A given search parameter can have multiple values. We want to keep track of which
         // of these values are the min and max for each parameter and mark the corresponding
         // SearchValue object appropriately.
@@ -113,12 +107,7 @@
 
             foreach (SearchIndexEntry currentEntry in searchIndices)
             {
-<<<<<<< HEAD
-                // Currently we are tracking the min/max values only for string type parameters.
-                ISupportSortSearchValue currentValue = currentEntry.Value as ISupportSortSearchValue;
-=======
                 var currentValue = currentEntry.Value as ISupportSortSearchValue;
->>>>>>> d40d65ba
                 if (currentValue == null)
                 {
                     continue;
@@ -126,11 +115,7 @@
 
                 if (minValues.TryGetValue(currentEntry.SearchParameter.Url, out ISupportSortSearchValue existingMinValue))
                 {
-<<<<<<< HEAD
-                    if (currentValue.CompareTo(existingMinValue) < 0)
-=======
                     if (currentValue.CompareTo(existingMinValue, ComparisonRange.Min) < 0)
->>>>>>> d40d65ba
                     {
                         minValues[currentEntry.SearchParameter.Url] = currentValue;
                     }
@@ -142,11 +127,7 @@
 
                 if (maxValues.TryGetValue(currentEntry.SearchParameter.Url, out ISupportSortSearchValue existingMaxValue))
                 {
-<<<<<<< HEAD
-                    if (currentValue.CompareTo(existingMaxValue) > 0)
-=======
                     if (currentValue.CompareTo(existingMaxValue, ComparisonRange.Max) > 0)
->>>>>>> d40d65ba
                     {
                         maxValues[currentEntry.SearchParameter.Url] = currentValue;
                     }
@@ -157,10 +138,6 @@
                 }
             }
 
-<<<<<<< HEAD
-            // Update the actual StringSearchValue objects with the appropriate IsMin/IsMax value
-=======
->>>>>>> d40d65ba
             foreach (KeyValuePair<Uri, ISupportSortSearchValue> kvp in minValues)
             {
                 kvp.Value.IsMin = true;
