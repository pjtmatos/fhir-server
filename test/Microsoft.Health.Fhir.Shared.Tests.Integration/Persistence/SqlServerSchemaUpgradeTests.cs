--- conflicted
+++ resolved
@@ -103,12 +103,8 @@
         {
             var initialConnectionString = Environment.GetEnvironmentVariable("SqlServer:ConnectionString") ?? LocalConnectionString;
 
-<<<<<<< HEAD
-            ISearchParameterDefinitionManager defManager = new SearchParameterDefinitionManager(ModelInfoProvider.Instance, Substitute.For<IMediator>());
-=======
             var searchService = Substitute.For<ISearchService>();
             ISearchParameterDefinitionManager defManager = new SearchParameterDefinitionManager(ModelInfoProvider.Instance, Substitute.For<IMediator>(), () => searchService.CreateMockScope(), NullLogger<SearchParameterDefinitionManager>.Instance);
->>>>>>> e9a75f34
             FilebasedSearchParameterStatusDataStore statusStore = new FilebasedSearchParameterStatusDataStore(defManager, ModelInfoProvider.Instance);
 
             var schemaInformation = new SchemaInformation(SchemaVersionConstants.Min, maxSchemaVersion);
