﻿// -------------------------------------------------------------------------------------------------
// Copyright (c) Microsoft Corporation. All rights reserved.
// Licensed under the MIT License (MIT). See LICENSE in the repo root for license information.
// -------------------------------------------------------------------------------------------------

namespace Microsoft.Health.Fhir.Tests.E2E.Crucible
{
    public class KnownCrucibleTests
    {
        public static readonly string[] KnownCommonFailures =
        {
            "argonautproviderconnectathontest/APCT03",
            "argonautproviderconnectathontest/APCT04",
            "argonautproviderconnectathontest/APCT05",
            "argonautproviderconnectathontest/APCT06",
            "connectathon_patient_track/C8T1_3",
            "connectathon_patient_track/C8T1_4",
            "connectathon-15-location-locate-endpoint-json/01-LocationSearchName",
            "connectathon-15-location-locate-endpoint-json/02-LocationSearchAddress",
            "connectathon-15-location-locate-endpoint-json/03-LocationSearchAddressCityStatePostalCode",
            "connectathon-15-location-locate-endpoint-xml/01-LocationSearchName",
            "connectathon-15-location-locate-endpoint-xml/02-LocationSearchAddress",
            "connectathon-15-location-locate-endpoint-xml/03-LocationSearchAddressCityStatePostalCode",
            "connectathon-15-location-locate-telecom-json/01-LocationSearchName",
            "connectathon-15-location-locate-telecom-json/02-LocationSearchAddress",
            "connectathon-15-location-locate-telecom-json/03-LocationSearchAddressCityStatePostalCode",
            "connectathon-15-location-locate-telecom-xml/01-LocationSearchName",
            "connectathon-15-location-locate-telecom-xml/02-LocationSearchAddress",
            "connectathon-15-location-locate-telecom-xml/03-LocationSearchAddressCityStatePostalCode",
            "connectathon-15-organizational-relationships-json/01-PractitionerRoleSearchOrganizationReference",
            "connectathon-15-organizational-relationships-json/02-PractitionerRoleSearchOrganizationAddress",
            "connectathon-15-organizational-relationships-json/03-PractitionerRoleSearchOrganizationName",
            "connectathon-15-organizational-relationships-xml/01-PractitionerRoleSearchOrganizationReference",
            "connectathon-15-organizational-relationships-xml/02-PractitionerRoleSearchOrganizationAddress",
            "connectathon-15-organizational-relationships-xml/03-PractitionerRoleSearchOrganizationName",
            "connectathon-15-organization-locate-endpoint-json/01-OrganizationSearchIdentifier",
            "connectathon-15-organization-locate-endpoint-json/02-OrganizationSearchName",
            "connectathon-15-organization-locate-endpoint-xml/01-OrganizationSearchIdentifier",
            "connectathon-15-organization-locate-endpoint-xml/02-OrganizationSearchName",
            "connectathon-15-patient-base-client-id-json/Step4-PatientSearch",
            "connectathon-15-patient-base-client-id-xml/Step4-PatientSearch",
<<<<<<< HEAD
            "connectathon-15-patient-base-server-id-json/Step2-UpdatePatient",
=======
>>>>>>> ed29047c
            "connectathon-15-patient-base-server-id-xml/Step1-RegisterNewPatient",
            "connectathon-15-patient-base-server-id-xml/Step4-PatientSearch",
            "connectathon-15-patient-bonus-client-id-xml/Step4-PatientSearch",
<<<<<<< HEAD
            "connectathon-15-patient-bonus-server-id-json/Step2a-Bonus1-UpdatePatient",
=======
>>>>>>> ed29047c
            "connectathon-15-patient-bonus-server-id-json/Step2b-Bonus2-UpdatePatient",
            "connectathon-15-patient-bonus-server-id-xml/Step1-RegisterNewPatient",
            "connectathon-15-patient-bonus-server-id-xml/Step2a-Bonus1-UpdatePatient",
            "connectathon-15-patient-bonus-server-id-xml/Step2b-Bonus2-UpdatePatient",
            "connectathon-15-patient-bonus-server-id-xml/Step4-PatientSearch",
            "connectathon-15-patient-fhirclient-01-register-server-id-json/01-RegisterNewPatient",
            "connectathon-15-patient-fhirclient-01-register-server-id-xml/01-RegisterNewPatient",
            "connectathon-15-patient-fhirclient-02-update-json/01-RegisterNewPatient",
            "connectathon-15-patient-fhirclient-02-update-xml/01-RegisterNewPatient",
            "connectathon-15-patient-fhirclient-03-read-json/01-ReadPatient",
            "connectathon-15-patient-fhirclient-03-read-xml/01-ReadPatient",
            "connectathon-15-patient-fhirclient-05-vread-json/01-VersionReadPatient",
            "connectathon-15-patient-fhirclient-05-vread-xml/01-VersionReadPatient",
            "connectathon-15-patient-fhirclient-06-search-xml/01-PatientSearch",
            "connectathon-15-patient-fhirclient-07-delete-json/01-DeletePatient",
            "connectathon-15-patient-fhirclient-07-delete-xml/01-DeletePatient",
            "connectathon-15-patient-fhirserver-01-register-server-id-json/01-RegisterNewPatient",
            "connectathon-15-patient-fhirserver-01-register-server-id-xml/01-RegisterNewPatient",
            "connectathon-15-patient-fhirserver-02-update-client-id-json/01-UpdatePatient",
            "connectathon-15-patient-fhirserver-02-update-client-id-json/SETUP",
            "connectathon-15-patient-fhirserver-02-update-client-id-xml/01-UpdatePatient",
            "connectathon-15-patient-fhirserver-02-update-client-id-xml/SETUP",
            "connectathon-15-patient-fhirserver-02-update-server-id-xml/SETUP",
            "connectathon-15-patient-fhirserver-03-read-client-id-json/01-ReadPatient",
            "connectathon-15-patient-fhirserver-03-read-client-id-json/SETUP",
            "connectathon-15-patient-fhirserver-03-read-client-id-xml/01-ReadPatient",
            "connectathon-15-patient-fhirserver-03-read-client-id-xml/SETUP",
            "connectathon-15-patient-fhirserver-03-read-server-id-json/01-ReadPatient",
            "connectathon-15-patient-fhirserver-03-read-server-id-xml/SETUP",
            "connectathon-15-patient-fhirserver-03-read-server-id-xml/01-ReadPatient",
            "connectathon-15-patient-fhirserver-05-vread-client-id-json/SETUP",
            "connectathon-15-patient-fhirserver-05-vread-client-id-xml/SETUP",
            "connectathon-15-patient-fhirserver-05-vread-server-id-json/02-VersionReadUpdatedPatient",
            "connectathon-15-patient-fhirserver-05-vread-server-id-xml/SETUP",
            "connectathon-15-patient-fhirserver-06-search-client-id-json/01-SearchPatient",
            "connectathon-15-patient-fhirserver-06-search-client-id-json/SETUP",
            "connectathon-15-patient-fhirserver-06-search-client-id-xml/01-SearchPatient",
            "connectathon-15-patient-fhirserver-06-search-client-id-xml/SETUP",
            "connectathon-15-patient-fhirserver-06-search-server-id-xml/SETUP",
            "connectathon-15-patient-fhirserver-06-search-server-id-xml/01-SearchPatient",
            "connectathon-15-patient-fhirserver-07-delete-client-id-json/01-DeletePatient",
            "connectathon-15-patient-fhirserver-07-delete-client-id-json/SETUP",
            "connectathon-15-patient-fhirserver-07-delete-client-id-xml/01-DeletePatient",
            "connectathon-15-patient-fhirserver-07-delete-client-id-xml/SETUP",
            "connectathon-15-patient-fhirserver-07-delete-server-id-json/01-DeletePatient",
            "connectathon-15-patient-fhirserver-07-delete-server-id-xml/SETUP",
            "connectathon-15-patient-fhirserver-07-delete-server-id-xml/01-DeletePatient",
            "connectathon-15-patient-fhirserver-99-all-client-id-json/01-RegisterNewPatient",
            "connectathon-15-patient-fhirserver-99-all-client-id-json/02-UpdatePatient",
            "connectathon-15-patient-fhirserver-99-all-client-id-json/03-ReadPatient",
            "connectathon-15-patient-fhirserver-99-all-client-id-json/07-PatientDelete",
            "connectathon-15-patient-fhirserver-99-all-client-id-xml/01-RegisterNewPatient",
            "connectathon-15-patient-fhirserver-99-all-client-id-xml/02-UpdatePatient",
            "connectathon-15-patient-fhirserver-99-all-client-id-xml/03-ReadPatient",
            "connectathon-15-patient-fhirserver-99-all-client-id-xml/06-SearchPatient",
            "connectathon-15-patient-fhirserver-99-all-client-id-xml/07-PatientDelete",
            "connectathon-15-patient-fhirserver-99-all-server-id-json/01-RegisterNewPatient",
            "connectathon-15-patient-fhirserver-99-all-server-id-xml/01-RegisterNewPatient",
            "connectathon-15-patient-fhirserver-99-all-server-id-xml/06-SearchPatient",
            "connectathon-15-pd-load-resources-create-json/Step1-LoadTestResourceCreate",
            "connectathon-15-pd-load-resources-create-xml/Step1-LoadTestResourceCreate",
            "connectathon-15-practitionerrole-locate-direct-address-json/01-PractitionerRoleSearchPractitionerName",
            "connectathon-15-practitionerrole-locate-direct-address-json/02-PractitionerRoleSearchPractitionerFamilyGiven",
            "connectathon-15-practitionerrole-locate-direct-address-xml/01-PractitionerRoleSearchPractitionerName",
            "connectathon-15-practitionerrole-locate-direct-address-xml/02-PractitionerRoleSearchPractitionerFamilyGiven",
            "connectathon-15-practitionerrole-locate-telecom-json/01-PractitionerRoleSearchPractitionerIdentifier",
            "connectathon-15-practitionerrole-locate-telecom-json/02-PractitionerRoleSearchPractitionerName",
            "connectathon-15-practitionerrole-locate-telecom-json/03-PractitionerRoleSearchPractitionerFamilyGiven",
            "connectathon-15-practitionerrole-locate-telecom-json/04-PractitionerRoleSearchSpecialty",
            "connectathon-15-practitionerrole-locate-telecom-xml/01-PractitionerRoleSearchPractitionerIdentifier",
            "connectathon-15-practitionerrole-locate-telecom-xml/02-PractitionerRoleSearchPractitionerName",
            "connectathon-15-practitionerrole-locate-telecom-xml/03-PractitionerRoleSearchPractitionerFamilyGiven",
            "connectathon-15-practitionerrole-locate-telecom-xml/04-PractitionerRoleSearchSpecialty",
            "connectathon-15-scheduling-typical-flow-xml/Step1-CreateSupportingResources",
            "connectathon-15-scheduling-typical-flow-xml/Step2-CreateTheSchedule",
            "connectathonattachmenttracktest/A13_pdf1",
            "connectathonattachmenttracktest/A13_pdf2",
            "connectathonattachmenttracktest/A13_structured1",
            "connectathonattachmenttracktest/A13_structured2",
            "connectathonattachmenttracktest/A13_unstructured1",
            "connectathonattachmenttracktest/A13_unstructured2",
            "connectathonauditeventandprovenancetracktest/CAEP1",
            "connectathonauditeventandprovenancetracktest/CAEP2",
            "connectathonauditeventandprovenancetracktest/CAEP2X",
            "connectathonauditeventandprovenancetracktest/CAEP3",
            "connectathonauditeventandprovenancetracktest/CAEP4",
            "connectathonauditeventandprovenancetracktest/CAEP4X",
            "connectathonauditeventandprovenancetracktest/CAEP5",
            "connectathonfinancialtracktest/C9F_1C",
            "connectathonfinancialtracktest/C9F_1D",
            "connectathongenomicstracktest/CGT02",
            "connectathongenomicstracktest/CGT03",
            "connectathongenomicstracktest/CGT05",
            "connectathongenomicstracktest/CGT07",
            "connectathonpatchtracktest/C12PATCH_2_(JSON)",
            "connectathonpatchtracktest/C12PATCH_2_(XML)",
            "connectathonpatchtracktest/C12PATCH_3_(JSON)",
            "connectathonpatchtracktest/C12PATCH_3_(XML)",
            "connectathonlabordertracktest/C12T11_5",
            "connectathonlabordertracktest/C12T11_6",
            "connectathonschedulingtracktest/CST02",
            "history001/HI10",
            "resourcetest_adverseevent/X010_AdverseEvent",
            "resourcetest_adverseevent/X020_AdverseEvent",
            "resourcetest_imagingmanifest/X010_ImagingManifest",
            "resourcetest_imagingmanifest/X020_ImagingManifest",
            "search001/SE03G",
            "search001/SE03P",
            "search001/SE04G",
            "search001/SE04P",
            "search001/SE05.2G",
            "search001/SE05.2P",
            "search001/SE05.3G",
            "search001/SE05.3P",
            "search001/SE05.4G",
            "search001/SE05.4P",
            "search001/SE05.6G",
            "search001/SE05.6P",
            "search001/SE06G",
            "search001/SE06P",
            "search001/SE21G",
            "search001/SE21P",
            "search001/SE22G",
            "search001/SE22P",
            "search001/SE23G",
            "search001/SE23P",
            "searchtest_account/SE01G_Account",
            "searchtest_account/SE01P_Account",
            "searchtest_activitydefinition/SE01G_ActivityDefinition",
            "searchtest_activitydefinition/SE01P_ActivityDefinition",
            "searchtest_adverseevent/S000_AdverseEvent",
            "searchtest_adverseevent/SE01G_AdverseEvent",
            "searchtest_adverseevent/SE01P_AdverseEvent",
            "searchtest_allergyintolerance/SE01G_AllergyIntolerance",
            "searchtest_allergyintolerance/SE01P_AllergyIntolerance",
            "searchtest_appointment/SE01G_Appointment",
            "searchtest_appointment/SE01P_Appointment",
            "searchtest_appointmentresponse/SE01G_AppointmentResponse",
            "searchtest_appointmentresponse/SE01P_AppointmentResponse",
            "searchtest_basic/SE01G_Basic",
            "searchtest_basic/SE01P_Basic",
            "searchtest_binary/SE01G_Binary",
            "searchtest_binary/SE01P_Binary",
            "searchtest_bodysite/SE01G_BodySite",
            "searchtest_bodysite/SE01P_BodySite",
            "searchtest_bundle/SE01G_Bundle",
            "searchtest_bundle/SE01P_Bundle",
            "searchtest_capabilitystatement/SE01G_CapabilityStatement",
            "searchtest_capabilitystatement/SE01P_CapabilityStatement",
            "searchtest_careplan/SE01G_CarePlan",
            "searchtest_careplan/SE01P_CarePlan",
            "searchtest_careteam/SE01G_CareTeam",
            "searchtest_careteam/SE01P_CareTeam",
            "searchtest_chargeitem/SE01G_ChargeItem",
            "searchtest_chargeitem/SE01P_ChargeItem",
            "searchtest_claim/SE01G_Claim",
            "searchtest_claim/SE01P_Claim",
            "searchtest_claimresponse/SE01G_ClaimResponse",
            "searchtest_claimresponse/SE01P_ClaimResponse",
            "searchtest_clinicalimpression/SE01G_ClinicalImpression",
            "searchtest_clinicalimpression/SE01P_ClinicalImpression",
            "searchtest_codesystem/SE01G_CodeSystem",
            "searchtest_codesystem/SE01P_CodeSystem",
            "searchtest_communication/SE01G_Communication",
            "searchtest_communication/SE01P_Communication",
            "searchtest_communicationrequest/SE01G_CommunicationRequest",
            "searchtest_communicationrequest/SE01P_CommunicationRequest",
            "searchtest_compartmentdefinition/SE01G_CompartmentDefinition",
            "searchtest_compartmentdefinition/SE01P_CompartmentDefinition",
            "searchtest_composition/SE01G_Composition",
            "searchtest_composition/SE01P_Composition",
            "searchtest_conceptmap/SE01G_ConceptMap",
            "searchtest_conceptmap/SE01P_ConceptMap",
            "searchtest_condition/SE01G_Condition",
            "searchtest_condition/SE01P_Condition",
            "searchtest_consent/SE01G_Consent",
            "searchtest_consent/SE01P_Consent",
            "searchtest_contract/SE01G_Contract",
            "searchtest_contract/SE01P_Contract",
            "searchtest_coverage/SE01G_Coverage",
            "searchtest_coverage/SE01P_Coverage",
            "searchtest_dataelement/SE01G_DataElement",
            "searchtest_dataelement/SE01P_DataElement",
            "searchtest_detectedissue/SE01G_DetectedIssue",
            "searchtest_detectedissue/SE01P_DetectedIssue",
            "searchtest_device/SE01G_Device",
            "searchtest_device/SE01P_Device",
            "searchtest_devicecomponent/SE01G_DeviceComponent",
            "searchtest_devicecomponent/SE01P_DeviceComponent",
            "searchtest_devicemetric/SE01G_DeviceMetric",
            "searchtest_devicemetric/SE01P_DeviceMetric",
            "searchtest_devicerequest/SE01G_DeviceRequest",
            "searchtest_devicerequest/SE01P_DeviceRequest",
            "searchtest_deviceusestatement/SE01G_DeviceUseStatement",
            "searchtest_deviceusestatement/SE01P_DeviceUseStatement",
            "searchtest_diagnosticreport/SE01G_DiagnosticReport",
            "searchtest_diagnosticreport/SE01P_DiagnosticReport",
            "searchtest_documentmanifest/SE01G_DocumentManifest",
            "searchtest_documentmanifest/SE01P_DocumentManifest",
            "searchtest_documentreference/SE01G_DocumentReference",
            "searchtest_documentreference/SE01P_DocumentReference",
            "searchtest_eligibilityrequest/SE01G_EligibilityRequest",
            "searchtest_eligibilityrequest/SE01P_EligibilityRequest",
            "searchtest_eligibilityresponse/SE01G_EligibilityResponse",
            "searchtest_eligibilityresponse/SE01P_EligibilityResponse",
            "searchtest_encounter/SE01G_Encounter",
            "searchtest_encounter/SE01P_Encounter",
            "searchtest_endpoint/SE01G_Endpoint",
            "searchtest_endpoint/SE01P_Endpoint",
            "searchtest_enrollmentrequest/SE01G_EnrollmentRequest",
            "searchtest_enrollmentrequest/SE01P_EnrollmentRequest",
            "searchtest_enrollmentresponse/SE01G_EnrollmentResponse",
            "searchtest_enrollmentresponse/SE01P_EnrollmentResponse",
            "searchtest_episodeofcare/SE01G_EpisodeOfCare",
            "searchtest_episodeofcare/SE01P_EpisodeOfCare",
            "searchtest_expansionprofile/SE01G_ExpansionProfile",
            "searchtest_expansionprofile/SE01P_ExpansionProfile",
            "searchtest_explanationofbenefit/SE01G_ExplanationOfBenefit",
            "searchtest_explanationofbenefit/SE01P_ExplanationOfBenefit",
            "searchtest_familymemberhistory/SE01G_FamilyMemberHistory",
            "searchtest_familymemberhistory/SE01P_FamilyMemberHistory",
            "searchtest_flag/SE01G_Flag",
            "searchtest_flag/SE01P_Flag",
            "searchtest_goal/SE01G_Goal",
            "searchtest_goal/SE01P_Goal",
            "searchtest_graphdefinition/SE01G_GraphDefinition",
            "searchtest_graphdefinition/SE01P_GraphDefinition",
            "searchtest_group/SE01G_Group",
            "searchtest_group/SE01P_Group",
            "searchtest_guidanceresponse/SE01G_GuidanceResponse",
            "searchtest_guidanceresponse/SE01P_GuidanceResponse",
            "searchtest_healthcareservice/SE01G_HealthcareService",
            "searchtest_healthcareservice/SE01P_HealthcareService",
            "searchtest_imagingmanifest/SE01G_ImagingManifest",
            "searchtest_imagingmanifest/SE01P_ImagingManifest",
            "searchtest_imagingstudy/SE01G_ImagingStudy",
            "searchtest_imagingstudy/SE01P_ImagingStudy",
            "searchtest_immunization/SE01G_Immunization",
            "searchtest_immunization/SE01P_Immunization",
            "searchtest_immunizationrecommendation/SE01G_ImmunizationRecommendation",
            "searchtest_immunizationrecommendation/SE01P_ImmunizationRecommendation",
            "searchtest_implementationguide/SE01G_ImplementationGuide",
            "searchtest_implementationguide/SE01P_ImplementationGuide",
            "searchtest_library/SE01G_Library",
            "searchtest_library/SE01P_Library",
            "searchtest_linkage/SE01G_Linkage",
            "searchtest_linkage/SE01P_Linkage",
            "searchtest_list/SE01G_List",
            "searchtest_list/SE01P_List",
            "searchtest_location/SE01G_Location",
            "searchtest_location/SE01P_Location",
            "searchtest_measure/SE01G_Measure",
            "searchtest_measure/SE01P_Measure",
            "searchtest_measurereport/SE01G_MeasureReport",
            "searchtest_measurereport/SE01P_MeasureReport",
            "searchtest_media/SE01G_Media",
            "searchtest_media/SE01P_Media",
            "searchtest_medication/SE01G_Medication",
            "searchtest_medication/SE01P_Medication",
            "searchtest_medicationadministration/SE01G_MedicationAdministration",
            "searchtest_medicationadministration/SE01P_MedicationAdministration",
            "searchtest_medicationdispense/SE01G_MedicationDispense",
            "searchtest_medicationdispense/SE01P_MedicationDispense",
            "searchtest_medicationrequest/SE01G_MedicationRequest",
            "searchtest_medicationrequest/SE01P_MedicationRequest",
            "searchtest_medicationstatement/SE01G_MedicationStatement",
            "searchtest_medicationstatement/SE01P_MedicationStatement",
            "searchtest_messagedefinition/SE01G_MessageDefinition",
            "searchtest_messagedefinition/SE01P_MessageDefinition",
            "searchtest_messageheader/SE01G_MessageHeader",
            "searchtest_messageheader/SE01P_MessageHeader",
            "searchtest_namingsystem/SE01G_NamingSystem",
            "searchtest_namingsystem/SE01P_NamingSystem",
            "searchtest_nutritionorder/SE01G_NutritionOrder",
            "searchtest_nutritionorder/SE01P_NutritionOrder",
            "searchtest_observation/SE01G_Observation",
            "searchtest_observation/SE01P_Observation",
            "searchtest_operationdefinition/SE01G_OperationDefinition",
            "searchtest_operationdefinition/SE01P_OperationDefinition",
            "searchtest_organization/SE01G_Organization",
            "searchtest_organization/SE01P_Organization",
            "searchtest_patient/SE01G_Patient",
            "searchtest_patient/SE01P_Patient",
            "searchtest_paymentnotice/SE01G_PaymentNotice",
            "searchtest_paymentnotice/SE01P_PaymentNotice",
            "searchtest_paymentreconciliation/SE01G_PaymentReconciliation",
            "searchtest_paymentreconciliation/SE01P_PaymentReconciliation",
            "searchtest_person/SE01G_Person",
            "searchtest_person/SE01P_Person",
            "searchtest_plandefinition/SE01G_PlanDefinition",
            "searchtest_plandefinition/SE01P_PlanDefinition",
            "searchtest_practitioner/SE01G_Practitioner",
            "searchtest_practitioner/SE01P_Practitioner",
            "searchtest_practitionerrole/SE01G_PractitionerRole",
            "searchtest_practitionerrole/SE01P_PractitionerRole",
            "searchtest_procedure/SE01G_Procedure",
            "searchtest_procedure/SE01P_Procedure",
            "searchtest_procedurerequest/SE01G_ProcedureRequest",
            "searchtest_procedurerequest/SE01P_ProcedureRequest",
            "searchtest_processrequest/SE01G_ProcessRequest",
            "searchtest_processrequest/SE01P_ProcessRequest",
            "searchtest_processresponse/SE01G_ProcessResponse",
            "searchtest_processresponse/SE01P_ProcessResponse",
            "searchtest_provenance/SE01G_Provenance",
            "searchtest_provenance/SE01P_Provenance",
            "searchtest_questionnaire/SE01G_Questionnaire",
            "searchtest_questionnaire/SE01P_Questionnaire",
            "searchtest_questionnaireresponse/SE01G_QuestionnaireResponse",
            "searchtest_questionnaireresponse/SE01P_QuestionnaireResponse",
            "searchtest_referralrequest/SE01G_ReferralRequest",
            "searchtest_referralrequest/SE01P_ReferralRequest",
            "searchtest_relatedperson/SE01G_RelatedPerson",
            "searchtest_relatedperson/SE01P_RelatedPerson",
            "searchtest_requestgroup/SE01G_RequestGroup",
            "searchtest_requestgroup/SE01P_RequestGroup",
            "searchtest_researchstudy/SE01G_ResearchStudy",
            "searchtest_researchstudy/SE01P_ResearchStudy",
            "searchtest_researchsubject/SE01G_ResearchSubject",
            "searchtest_researchsubject/SE01P_ResearchSubject",
            "searchtest_riskassessment/SE01G_RiskAssessment",
            "searchtest_riskassessment/SE01P_RiskAssessment",
            "searchtest_schedule/SE01G_Schedule",
            "searchtest_schedule/SE01P_Schedule",
            "searchtest_searchparameter/SE01G_SearchParameter",
            "searchtest_searchparameter/SE01P_SearchParameter",
            "searchtest_sequence/SE01G_Sequence",
            "searchtest_sequence/SE01P_Sequence",
            "searchtest_servicedefinition/SE01G_ServiceDefinition",
            "searchtest_servicedefinition/SE01P_ServiceDefinition",
            "searchtest_slot/SE01G_Slot",
            "searchtest_slot/SE01P_Slot",
            "searchtest_specimen/SE01G_Specimen",
            "searchtest_specimen/SE01P_Specimen",
            "searchtest_structuredefinition/SE01G_StructureDefinition",
            "searchtest_structuredefinition/SE01P_StructureDefinition",
            "searchtest_structuremap/SE01G_StructureMap",
            "searchtest_structuremap/SE01P_StructureMap",
            "searchtest_subscription/SE01G_Subscription",
            "searchtest_subscription/SE01P_Subscription",
            "searchtest_substance/SE01G_Substance",
            "searchtest_substance/SE01P_Substance",
            "searchtest_supplydelivery/SE01G_SupplyDelivery",
            "searchtest_supplydelivery/SE01P_SupplyDelivery",
            "searchtest_supplyrequest/SE01G_SupplyRequest",
            "searchtest_supplyrequest/SE01P_SupplyRequest",
            "searchtest_task/SE01G_Task",
            "searchtest_task/SE01P_Task",
            "searchtest_testreport/SE01G_TestReport",
            "searchtest_testreport/SE01P_TestReport",
            "searchtest_testscript/SE01G_TestScript",
            "searchtest_testscript/SE01P_TestScript",
            "searchtest_valueset/SE01G_ValueSet",
            "searchtest_valueset/SE01P_ValueSet",
            "searchtest_visionprescription/SE01G_VisionPrescription",
            "searchtest_visionprescription/SE01P_VisionPrescription",
            "testscript-example/01-ReadPatient",
            "testscript-example/SETUP",
            "testscript-example-history/01-HistoryPatient",
            "testscript-example-history/SETUP",
            "testscript-example-readtest/R001",
            "testscript-example-readtest/R004",
            "testscript-example-search/02-PatientSearchDynamic",
            "testscript-example-search/SETUP",
            "testscript-example-update/SETUP",
            "transactionandbatchtest/XFER4",
            "transactionandbatchtest/XFER6",
            "transactionandbatchtest/XFER7",
            "transactionandbatchtest/XFER10",
        };

        public static readonly string[] KnownCosmosDbFailures =
        {
            "transactionandbatchtest/XFER0",
            "search001/SE05.5P",
            "search001/SE05.5G",
        };

        public static readonly string[] KnownSqlServerFailures =
        {
            "history001/HI01",
            "history001/HI02",
            "history001/HI06",
            "history001/HI08",
        };

        public static readonly string[] KnownBroken =
        {
            "argonautproviderconnectathontest/APCT02",
            "connectathonschedulingtracktest/CST01",
            "readtest/R005",
            "resourcetest_questionnaire/X010_Questionnaire", // Open issue: https://github.com/fhir-crucible/plan_executor/issues/138
            "resourcetest_questionnaire/X020_Questionnaire", // Same issue as: https://github.com/fhir-crucible/plan_executor/issues/138
            "connectathon-15-patient-base-client-id-json/Step5-PatientDelete",
            "connectathon-15-patient-base-client-id-xml/Step5-PatientDelete",
            "connectathon-15-patient-base-server-id-json/Step2-UpdatePatient",
            "connectathon-15-patient-base-server-id-json/Step5-PatientDelete",
            "connectathon-15-patient-base-server-id-xml/Step2-UpdatePatient",
            "connectathon-15-patient-base-server-id-xml/Step5-PatientDelete",
            "connectathon-15-patient-bonus-client-id-json/Step5-PatientDelete",
            "connectathon-15-patient-bonus-client-id-xml/Step5-PatientDelete",
            "connectathon-15-patient-bonus-server-id-json/Step2a-Bonus1-UpdatePatient",
            "connectathon-15-patient-bonus-server-id-json/Step5-PatientDelete",
            "connectathon-15-patient-bonus-server-id-xml/Step5-PatientDelete",
            "connectathon-15-patient-fhirserver-02-update-server-id-json/01-UpdatePatient",
            "connectathon-15-patient-fhirserver-02-update-server-id-xml/01-UpdatePatient",
            "connectathon-15-patient-fhirserver-05-vread-server-id-json/SETUP",
            "connectathon-15-patient-fhirserver-05-vread-server-id-xml/01-VersionReadCreatedPatient",
            "connectathon-15-patient-fhirserver-99-all-server-id-json/02-UpdatePatient",
            "connectathon-15-patient-fhirserver-99-all-server-id-xml/02-UpdatePatient",
            "connectathon-15-patient-fhirserver-99-all-server-id-json/07-PatientDelete",
            "connectathon-15-patient-fhirserver-99-all-server-id-xml/07-PatientDelete",
            "history001/HI09",  // Related to Cosmos DB failure, issue: https://github.com/microsoft/fhir-server/issues/475
            "format001/FT07",
            "format001/FT08",
            "resourcetest_questionnaire/X030_Questionnaire",
        };

        public static string BundleCountFilter => "Search bundle returned does not report a total entry count";
    }
}<|MERGE_RESOLUTION|>--- conflicted
+++ resolved
@@ -39,17 +39,9 @@
             "connectathon-15-organization-locate-endpoint-xml/02-OrganizationSearchName",
             "connectathon-15-patient-base-client-id-json/Step4-PatientSearch",
             "connectathon-15-patient-base-client-id-xml/Step4-PatientSearch",
-<<<<<<< HEAD
-            "connectathon-15-patient-base-server-id-json/Step2-UpdatePatient",
-=======
->>>>>>> ed29047c
             "connectathon-15-patient-base-server-id-xml/Step1-RegisterNewPatient",
             "connectathon-15-patient-base-server-id-xml/Step4-PatientSearch",
             "connectathon-15-patient-bonus-client-id-xml/Step4-PatientSearch",
-<<<<<<< HEAD
-            "connectathon-15-patient-bonus-server-id-json/Step2a-Bonus1-UpdatePatient",
-=======
->>>>>>> ed29047c
             "connectathon-15-patient-bonus-server-id-json/Step2b-Bonus2-UpdatePatient",
             "connectathon-15-patient-bonus-server-id-xml/Step1-RegisterNewPatient",
             "connectathon-15-patient-bonus-server-id-xml/Step2a-Bonus1-UpdatePatient",
